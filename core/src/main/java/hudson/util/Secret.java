/*
 * The MIT License
 * 
 * Copyright (c) 2004-2010, Sun Microsystems, Inc., Kohsuke Kawaguchi
 * 
 * Permission is hereby granted, free of charge, to any person obtaining a copy
 * of this software and associated documentation files (the "Software"), to deal
 * in the Software without restriction, including without limitation the rights
 * to use, copy, modify, merge, publish, distribute, sublicense, and/or sell
 * copies of the Software, and to permit persons to whom the Software is
 * furnished to do so, subject to the following conditions:
 * 
 * The above copyright notice and this permission notice shall be included in
 * all copies or substantial portions of the Software.
 * 
 * THE SOFTWARE IS PROVIDED "AS IS", WITHOUT WARRANTY OF ANY KIND, EXPRESS OR
 * IMPLIED, INCLUDING BUT NOT LIMITED TO THE WARRANTIES OF MERCHANTABILITY,
 * FITNESS FOR A PARTICULAR PURPOSE AND NONINFRINGEMENT. IN NO EVENT SHALL THE
 * AUTHORS OR COPYRIGHT HOLDERS BE LIABLE FOR ANY CLAIM, DAMAGES OR OTHER
 * LIABILITY, WHETHER IN AN ACTION OF CONTRACT, TORT OR OTHERWISE, ARISING FROM,
 * OUT OF OR IN CONNECTION WITH THE SOFTWARE OR THE USE OR OTHER DEALINGS IN
 * THE SOFTWARE.
 */
package hudson.util;

import com.thoughtworks.xstream.converters.Converter;
import com.thoughtworks.xstream.converters.MarshallingContext;
import com.thoughtworks.xstream.converters.UnmarshallingContext;
import com.thoughtworks.xstream.io.HierarchicalStreamReader;
import com.thoughtworks.xstream.io.HierarchicalStreamWriter;
import com.trilead.ssh2.crypto.Base64;
import hudson.model.Hudson;
import hudson.Util;
import org.kohsuke.stapler.Stapler;

import javax.crypto.SecretKey;
import javax.crypto.Cipher;
import java.io.Serializable;
import java.io.UnsupportedEncodingException;
import java.io.IOException;
import java.security.GeneralSecurityException;

/**
 * Glorified {@link String} that uses encryption in the persisted form, to avoid accidental exposure of a secret.
 *
 * <p>
 * Note that since the cryptography relies on {@link Hudson#getSecretKey()}, this is not meant as a protection
 * against code running in the same VM, nor against an attacker who has local file system access. 
 *
 * <p>
 * {@link Secret}s can correctly read-in plain text password, so this allows the existing
 * String field to be updated to {@link Secret}.
 *
 * @author Kohsuke Kawaguchi
 */
public final class Secret implements Serializable {
    /**
     * Unencrypted secret text.
     */
    private final String value;

    private Secret(String value) {
        this.value = value;
    }

    /**
     * Obtains the secret in a plain text.
     *
     * @see #getEncryptedValue()
     * @deprecated as of 1.356
     *      Use {@link #toString(Secret)} to avoid NPE in case Secret is null.
     *      Or if you really know what you are doing, use the {@link #getPlainText()} method.
     */
    @Override
    public String toString() {
        return value;
    }

    /**
     * Obtains the plain text password.
     * Before using this method, ask yourself if you'd be better off using {@link Secret#toString(Secret)}
     * to avoid NPE.
     */
    public String getPlainText() {
        return value;
    }

    @Override
    public boolean equals(Object that) {
        return that instanceof Secret && value.equals(((Secret)that).value);
    }

    @Override
    public int hashCode() {
        return value.hashCode();
    }

    /**
     * Turns {@link Hudson#getSecretKey()} into an AES key. 
     */
    private static SecretKey getKey() throws UnsupportedEncodingException, GeneralSecurityException {
        String secret = SECRET;
        if(secret==null)    return Hudson.getInstance().getSecretKeyAsAES128();
        return Util.toAes128Key(secret);
    }

    /**
     * Encrypts {@link #value} and returns it in an encoded printable form.
     *
     * @see #toString() 
     */
    public String getEncryptedValue() {
        try {
            Cipher cipher = getCipher("AES");
            cipher.init(Cipher.ENCRYPT_MODE, getKey());
            // add the magic suffix which works like a check sum.
            return new String(Base64.encode(cipher.doFinal((value+MAGIC).getBytes("UTF-8"))));
        } catch (GeneralSecurityException e) {
            throw new Error(e); // impossible
        } catch (UnsupportedEncodingException e) {
            throw new Error(e); // impossible
        }
    }

    /**
     * Reverse operation of {@link #getEncryptedValue()}. Returns null
     * if the given cipher text was invalid.
     */
    public static Secret decrypt(String data) {
        if(data==null)      return null;
        try {
            Cipher cipher = getCipher("AES");
            cipher.init(Cipher.DECRYPT_MODE, getKey());
            String plainText = new String(cipher.doFinal(Base64.decode(data.toCharArray())), "UTF-8");
            if(plainText.endsWith(MAGIC))
                return new Secret(plainText.substring(0,plainText.length()-MAGIC.length()));
            return null;
        } catch (GeneralSecurityException e) {
            return null;
        } catch (UnsupportedEncodingException e) {
            throw new Error(e); // impossible
        } catch (IOException e) {
            return null;
        }
    }

    /**
     * Workaround for HUDSON-6459 / https://glassfish.dev.java.net/issues/show_bug.cgi?id=11862 .
     * This method uses specific provider selected via hudson.util.Secret.provider system property
     * to provide a workaround for the above bug where default provide gives an unusable instance.
     * (Glassfish Enterprise users should set value of this property to "SunJCE")
     */
    public static Cipher getCipher(String algorithm) throws GeneralSecurityException {
        return PROVIDER != null ? Cipher.getInstance(algorithm, PROVIDER)
                                : Cipher.getInstance(algorithm);
    }

    /**
     * Attempts to treat the given string first as a cipher text, and if it doesn't work,
     * treat the given string as the unencrypted secret value.
     *
     * <p>
     * Useful for recovering a value from a form field.
     *
     * @return never null
     */
    public static Secret fromString(String data) {
        data = Util.fixNull(data);
        Secret s = decrypt(data);
        if(s==null) s=new Secret(data);
        return s;
    }

    /**
     * Works just like {@link Secret#toString()} but avoids NPE when the secret is null.
     * To be consistent with {@link #fromString(String)}, this method doesn't distinguish
     * empty password and null password.
     */
    public static String toString(Secret s) {
        return s==null ? "" : s.value;
    }

    public static final class ConverterImpl implements Converter {
        public ConverterImpl() {
        }

        public boolean canConvert(Class type) {
            return type==Secret.class;
        }

        public void marshal(Object source, HierarchicalStreamWriter writer, MarshallingContext context) {
            Secret src = (Secret) source;
            writer.setValue(src.getEncryptedValue());
        }

        public Object unmarshal(HierarchicalStreamReader reader, final UnmarshallingContext context) {
            return fromString(reader.getValue());
        }
    }

    private static final String MAGIC = "::::MAGIC::::";

    /**
     * Workaround for HUDSON-6459 / https://glassfish.dev.java.net/issues/show_bug.cgi?id=11862 .
     * @see #getCipher(String)
     */
    private static final String PROVIDER = System.getProperty(Secret.class.getName()+".provider");

    /**
     * For testing only. Override the secret key so that we can test this class without {@link Hudson}.
     */
    /*package*/ static String SECRET = null;

<<<<<<< HEAD
=======
    private static final long serialVersionUID = 1L;

>>>>>>> f52fffc8
    static {
        Stapler.CONVERT_UTILS.register(new org.apache.commons.beanutils.Converter() {
            public Secret convert(Class type, Object value) {
                return Secret.fromString(value.toString());
            }
        }, Secret.class);
    }
}<|MERGE_RESOLUTION|>--- conflicted
+++ resolved
@@ -211,11 +211,8 @@
      */
     /*package*/ static String SECRET = null;
 
-<<<<<<< HEAD
-=======
     private static final long serialVersionUID = 1L;
 
->>>>>>> f52fffc8
     static {
         Stapler.CONVERT_UTILS.register(new org.apache.commons.beanutils.Converter() {
             public Secret convert(Class type, Object value) {
