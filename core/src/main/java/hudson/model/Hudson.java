    /*
 * The MIT License
 * 
 * Copyright (c) 2004-2010, Sun Microsystems, Inc., Kohsuke Kawaguchi,
 * Erik Ramfelt, Koichi Fujikawa, Red Hat, Inc., Seiji Sogabe,
 * Stephen Connolly, Tom Huybrechts, Yahoo! Inc., Alan Harder
 * 
 * Permission is hereby granted, free of charge, to any person obtaining a copy
 * of this software and associated documentation files (the "Software"), to deal
 * in the Software without restriction, including without limitation the rights
 * to use, copy, modify, merge, publish, distribute, sublicense, and/or sell
 * copies of the Software, and to permit persons to whom the Software is
 * furnished to do so, subject to the following conditions:
 * 
 * The above copyright notice and this permission notice shall be included in
 * all copies or substantial portions of the Software.
 * 
 * THE SOFTWARE IS PROVIDED "AS IS", WITHOUT WARRANTY OF ANY KIND, EXPRESS OR
 * IMPLIED, INCLUDING BUT NOT LIMITED TO THE WARRANTIES OF MERCHANTABILITY,
 * FITNESS FOR A PARTICULAR PURPOSE AND NONINFRINGEMENT. IN NO EVENT SHALL THE
 * AUTHORS OR COPYRIGHT HOLDERS BE LIABLE FOR ANY CLAIM, DAMAGES OR OTHER
 * LIABILITY, WHETHER IN AN ACTION OF CONTRACT, TORT OR OTHERWISE, ARISING FROM,
 * OUT OF OR IN CONNECTION WITH THE SOFTWARE OR THE USE OR OTHER DEALINGS IN
 * THE SOFTWARE.
 */
package hudson.model;

import antlr.ANTLRException;
import com.thoughtworks.xstream.XStream;
import hudson.BulkChange;
import hudson.DNSMultiCast;
import hudson.DescriptorExtensionList;
import hudson.Extension;
import hudson.ExtensionList;
import hudson.ExtensionListView;
import hudson.ExtensionPoint;
import hudson.FilePath;
import hudson.Functions;
import hudson.Launcher;
import hudson.Launcher.LocalLauncher;
import hudson.LocalPluginManager;
import hudson.Lookup;
import hudson.Plugin;
import hudson.PluginManager;
import hudson.PluginWrapper;
import hudson.ProxyConfiguration;
import hudson.StructuredForm;
import hudson.TcpSlaveAgentListener;
import hudson.UDPBroadcastThread;
import hudson.Util;
import static hudson.Util.fixEmpty;
import static hudson.Util.fixNull;
import hudson.WebAppMain;
import hudson.XmlFile;
import hudson.cli.CLICommand;
import hudson.cli.CliEntryPoint;
import hudson.cli.CliManagerImpl;
import hudson.cli.declarative.CLIMethod;
import hudson.cli.declarative.CLIResolver;
import hudson.init.InitMilestone;
import hudson.init.InitReactorListener;
import hudson.init.InitStrategy;
import hudson.lifecycle.Lifecycle;
import hudson.logging.LogRecorderManager;
import hudson.lifecycle.RestartNotSupportedException;
import hudson.model.Descriptor.FormException;
import hudson.model.labels.LabelAtom;
<<<<<<< HEAD
import hudson.model.listeners.ConfigurationListener;
=======
>>>>>>> f52fffc8
import hudson.model.listeners.ItemListener;
import hudson.model.listeners.SCMListener;
import hudson.model.listeners.SaveableListener;
import hudson.remoting.Channel;
import hudson.remoting.LocalChannel;
import hudson.remoting.VirtualChannel;
import hudson.scm.RepositoryBrowser;
import hudson.scm.SCM;
import hudson.search.CollectionSearchIndex;
import hudson.search.SearchIndexBuilder;
import hudson.security.ACL;
import hudson.security.AccessControlled;
import hudson.security.AuthorizationStrategy;
import hudson.security.BasicAuthenticationFilter;
import hudson.security.HudsonFilter;
import hudson.security.LegacyAuthorizationStrategy;
import hudson.security.LegacySecurityRealm;
import hudson.security.Permission;
import hudson.security.PermissionGroup;
import hudson.security.SecurityMode;
import hudson.security.SecurityRealm;
import hudson.security.csrf.CrumbIssuer;
import hudson.slaves.Cloud;
import hudson.slaves.ComputerListener;
import hudson.slaves.DumbSlave;
import hudson.slaves.NodeDescriptor;
import hudson.slaves.NodeList;
import hudson.slaves.NodeProperty;
import hudson.slaves.NodePropertyDescriptor;
import hudson.slaves.NodeProvisioner;
import hudson.slaves.OfflineCause;
import hudson.slaves.RetentionStrategy;
import hudson.tasks.BuildWrapper;
import hudson.tasks.Builder;
import hudson.tasks.Mailer;
import hudson.tasks.Publisher;
import hudson.triggers.Trigger;
import hudson.triggers.TriggerDescriptor;
import hudson.util.AdministrativeError;
import hudson.util.CaseInsensitiveComparator;
import hudson.util.ClockDifference;
import hudson.util.CopyOnWriteList;
import hudson.util.CopyOnWriteMap;
import hudson.util.DaemonThreadFactory;
import hudson.util.DescribableList;
import hudson.util.FormValidation;
import hudson.util.Futures;
import hudson.util.HudsonIsLoading;
import hudson.util.HudsonIsRestarting;
import hudson.util.Iterators;
import hudson.util.Memoizer;
import hudson.util.MultipartFormDataParser;
import hudson.util.RemotingDiagnostics;
import hudson.util.StreamTaskListener;
import hudson.util.TextFile;
import hudson.util.VersionNumber;
import hudson.util.XStream2;
import hudson.util.Service;
import hudson.util.IOUtils;
import hudson.views.DefaultMyViewsTabBar;
import hudson.views.DefaultViewsTabBar;
import hudson.views.MyViewsTabBar;
import hudson.views.ViewsTabBar;
import hudson.widgets.Widget;
import net.sf.json.JSONObject;
import org.acegisecurity.AccessDeniedException;
import org.acegisecurity.AcegiSecurityException;
import org.acegisecurity.Authentication;
import org.acegisecurity.GrantedAuthority;
import org.acegisecurity.GrantedAuthorityImpl;
import org.acegisecurity.context.SecurityContextHolder;
import org.acegisecurity.providers.anonymous.AnonymousAuthenticationToken;
import org.acegisecurity.ui.AbstractProcessingFilter;
import org.apache.commons.jelly.JellyException;
import org.apache.commons.jelly.Script;
import org.apache.commons.logging.LogFactory;
import org.jvnet.hudson.reactor.Executable;
import org.jvnet.hudson.reactor.ReactorException;
import org.jvnet.hudson.reactor.Task;
import org.jvnet.hudson.reactor.TaskBuilder;
import org.jvnet.hudson.reactor.TaskGraphBuilder;
import org.jvnet.hudson.reactor.Milestone;
import org.jvnet.hudson.reactor.Reactor;
import org.jvnet.hudson.reactor.ReactorListener;
import org.jvnet.hudson.reactor.TaskGraphBuilder.Handle;
import org.kohsuke.args4j.Argument;
import org.kohsuke.args4j.Option;
import org.kohsuke.stapler.Ancestor;
import org.kohsuke.stapler.HttpRedirect;
import org.kohsuke.stapler.HttpResponse;
import org.kohsuke.stapler.HttpResponses;
import org.kohsuke.stapler.MetaClass;
import org.kohsuke.stapler.QueryParameter;
import org.kohsuke.stapler.Stapler;
import org.kohsuke.stapler.StaplerFallback;
import org.kohsuke.stapler.StaplerProxy;
import org.kohsuke.stapler.StaplerRequest;
import org.kohsuke.stapler.StaplerResponse;
import org.kohsuke.stapler.WebApp;
import org.kohsuke.stapler.export.Exported;
import org.kohsuke.stapler.export.ExportedBean;
import org.kohsuke.stapler.framework.adjunct.AdjunctManager;
import org.kohsuke.stapler.jelly.JellyClassLoaderTearOff;
import org.kohsuke.stapler.jelly.JellyRequestDispatcher;
import org.xml.sax.InputSource;

import javax.crypto.SecretKey;
import javax.servlet.RequestDispatcher;
import javax.servlet.ServletContext;
import javax.servlet.ServletException;
import javax.servlet.http.Cookie;
import javax.servlet.http.HttpServletResponse;

import static hudson.init.InitMilestone.*;
import static javax.servlet.http.HttpServletResponse.SC_BAD_REQUEST;
import static javax.servlet.http.HttpServletResponse.SC_NOT_FOUND;
import java.io.File;
import java.io.FileFilter;
import java.io.IOException;
import java.io.InputStream;
import java.io.PrintWriter;
import java.net.BindException;
import java.net.URL;
import java.nio.charset.Charset;
import java.security.SecureRandom;
import java.text.Collator;
import java.text.NumberFormat;
import java.text.ParseException;
import java.util.ArrayList;
import java.util.Arrays;
import java.util.Collection;
import java.util.Collections;
import java.util.Comparator;
import java.util.HashMap;
import java.util.HashSet;
import java.util.Iterator;
import java.util.List;
import java.util.Locale;
import java.util.Map;
import java.util.Map.Entry;
import java.util.Properties;
import java.util.Set;
import java.util.Stack;
import java.util.StringTokenizer;
import java.util.Timer;
import java.util.TreeSet;
import java.util.UUID;
import java.util.concurrent.ConcurrentHashMap;
import java.util.concurrent.CopyOnWriteArrayList;
import java.util.concurrent.CopyOnWriteArraySet;
import java.util.concurrent.ExecutionException;
import java.util.concurrent.ExecutorService;
import java.util.concurrent.Executors;
import java.util.concurrent.Future;
import java.util.concurrent.LinkedBlockingQueue;
import java.util.concurrent.ThreadPoolExecutor;
import java.util.concurrent.TimeUnit;
import java.util.concurrent.TimeoutException;
import java.util.logging.Level;
import static java.util.logging.Level.SEVERE;
import java.util.logging.LogRecord;
import java.util.logging.Logger;
import java.util.regex.Pattern;

/**
 * Root object of the system.
 *
 * @author Kohsuke Kawaguchi
 */
@ExportedBean
public final class Hudson extends Node implements ItemGroup<TopLevelItem>, StaplerProxy, StaplerFallback, ViewGroup, AccessControlled, DescriptorByNameOwner {
    private transient final Queue queue;

    /**
     * Stores various objects scoped to {@link Hudson}.
     */
    public transient final Lookup lookup = new Lookup();

    /**
     * {@link Computer}s in this Hudson system. Read-only.
     */
    private transient final Map<Node,Computer> computers = new CopyOnWriteMap.Hash<Node,Computer>();

    /**
     * We update this field to the current version of Hudson whenever we save {@code config.xml}.
     * This can be used to detect when an upgrade happens from one version to next.
     *
     * <p>
     * Since this field is introduced starting 1.301, "1.0" is used to represent every version
     * up to 1.300. This value may also include non-standard versions like "1.301-SNAPSHOT" or
     * "?", etc., so parsing needs to be done with a care.
     *
     * @since 1.301
     */
    // this field needs to be at the very top so that other components can look at this value even during unmarshalling
    private String version = "1.0";
    
    /**
     * Number of executors of the master node.
     */
    private int numExecutors = 2;

    /**
     * Job allocation strategy.
     */
    private Mode mode = Mode.NORMAL;

    /**
     * False to enable anyone to do anything.
     * Left as a field so that we can still read old data that uses this flag.
     *
     * @see #authorizationStrategy
     * @see #securityRealm
     */
    private Boolean useSecurity;

    /**
     * Controls how the
     * <a href="http://en.wikipedia.org/wiki/Authorization">authorization</a>
     * is handled in Hudson.
     * <p>
     * This ultimately controls who has access to what.
     *
     * Never null.
     */
    private volatile AuthorizationStrategy authorizationStrategy = AuthorizationStrategy.UNSECURED;

    /**
     * Controls a part of the
     * <a href="http://en.wikipedia.org/wiki/Authentication">authentication</a>
     * handling in Hudson.
     * <p>
     * Intuitively, this corresponds to the user database.
     *
     * See {@link HudsonFilter} for the concrete authentication protocol.
     *
     * Never null. Always use {@link #setSecurityRealm(SecurityRealm)} to
     * update this field.
     *
     * @see #getSecurity()
     * @see #setSecurityRealm(SecurityRealm)
     */
    private volatile SecurityRealm securityRealm = SecurityRealm.NO_AUTHENTICATION;

    /**
     * Message displayed in the top page.
     */
    private String systemMessage;

    /**
     * Root directory of the system.
     */
    public transient final File root;

    /**
     * Where are we in the initialization?
     */
    private transient volatile InitMilestone initLevel = InitMilestone.STARTED;

    /**
     * All {@link Item}s keyed by their {@link Item#getName() name}s.
     */
    /*package*/ transient final Map<String,TopLevelItem> items = new CopyOnWriteMap.Tree<String,TopLevelItem>(CaseInsensitiveComparator.INSTANCE);

    /**
     * The sole instance.
     */
    private static Hudson theInstance;

    private transient volatile boolean isQuietingDown;
    private transient volatile boolean terminating;

    private List<JDK> jdks = new ArrayList<JDK>();

    private transient volatile DependencyGraph dependencyGraph;

    /**
     * Currently active Views tab bar.
     */
    private volatile ViewsTabBar viewsTabBar = new DefaultViewsTabBar();

    /**
     * Currently active My Views tab bar.
     */
    private volatile MyViewsTabBar myViewsTabBar = new DefaultMyViewsTabBar();

    /**
     * All {@link ExtensionList} keyed by their {@link ExtensionList#extensionType}.
     */
    private transient final Memoizer<Class,ExtensionList> extensionLists = new Memoizer<Class,ExtensionList>() {
        public ExtensionList compute(Class key) {
            return ExtensionList.create(Hudson.this,key);
        }
    };

    /**
     * All {@link DescriptorExtensionList} keyed by their {@link DescriptorExtensionList#describableType}.
     */
    private transient final Memoizer<Class,DescriptorExtensionList> descriptorLists = new Memoizer<Class,DescriptorExtensionList>() {
        public DescriptorExtensionList compute(Class key) {
            return DescriptorExtensionList.createDescriptorList(Hudson.this,key);
        }
    };

    /**
     * Active {@link Cloud}s.
     */
    public final CloudList clouds = new CloudList(this);

    public static class CloudList extends DescribableList<Cloud,Descriptor<Cloud>> {
        public CloudList(Hudson h) {
            super(h);
        }

        public CloudList() {// needed for XStream deserialization
        }

        public Cloud getByName(String name) {
            for (Cloud c : this)
                if (c.name.equals(name))
                    return c;
            return null;
        }

        @Override
        protected void onModified() throws IOException {
            super.onModified();
            Hudson.getInstance().trimLabels();
        }
    }

    /**
     * Set of installed cluster nodes.
     * <p>
     * We use this field with copy-on-write semantics.
     * This field has mutable list (to keep the serialization look clean),
     * but it shall never be modified. Only new completely populated slave
     * list can be set here.
     * <p>
     * The field name should be really {@code nodes}, but again the backward compatibility
     * prevents us from renaming.
     */
    private volatile NodeList slaves;

    /**
     * Quiet period.
     *
     * This is {@link Integer} so that we can initialize it to '5' for upgrading users.
     */
    /*package*/ Integer quietPeriod;
    
    /**
     * Global default for {@link AbstractProject#getScmCheckoutRetryCount()}  
     */
    /*package*/ int scmCheckoutRetryCount;

    /**
     * {@link View}s.
     */
    private final CopyOnWriteArrayList<View> views = new CopyOnWriteArrayList<View>();

    /**
     * Name of the primary view.
     * <p>
     * Start with null, so that we can upgrade pre-1.269 data well.
     * @since 1.269
     */
    private volatile String primaryView;

    private transient final FingerprintMap fingerprintMap = new FingerprintMap();

    /**
     * Loaded plugins.
     */
    public transient final PluginManager pluginManager;

    public transient volatile TcpSlaveAgentListener tcpSlaveAgentListener;

    private transient UDPBroadcastThread udpBroadcastThread;

    private transient DNSMultiCast dnsMultiCast;

    /**
     * List of registered {@link ItemListener}s.
     * @deprecated as of 1.286
     */
    private transient final CopyOnWriteList<ItemListener> itemListeners = ExtensionListView.createCopyOnWriteList(ItemListener.class);

    /**
     * List of registered {@link SCMListener}s.
     */
    private transient final CopyOnWriteList<SCMListener> scmListeners = new CopyOnWriteList<SCMListener>();

    /**
     * List of registered {@link ComputerListener}s.
     * @deprecated as of 1.286
     */
    private transient final CopyOnWriteList<ComputerListener> computerListeners = ExtensionListView.createCopyOnWriteList(ComputerListener.class);

    /**
     * TCP slave agent port.
     * 0 for random, -1 to disable.
     */
    private int slaveAgentPort =0;

    /**
     * Whitespace-separated labels assigned to the master as a {@link Node}.
     */
    private String label="";

    /**
     * {@link hudson.security.csrf.CrumbIssuer}
     */
    private volatile CrumbIssuer crumbIssuer;
    
    /**
     * All labels known to Hudson. This allows us to reuse the same label instances
     * as much as possible, even though that's not a strict requirement.
     */
    private transient final ConcurrentHashMap<String,Label> labels = new ConcurrentHashMap<String,Label>();

    /**
     * Load statistics of the entire system.
     */
    @Exported
    public transient final OverallLoadStatistics overallLoad = new OverallLoadStatistics();

    /**
     * {@link NodeProvisioner} that reacts to {@link OverallLoadStatistics}.
     */
    public transient final NodeProvisioner overallNodeProvisioner = new NodeProvisioner(null,overallLoad);

    public transient final ServletContext servletContext;

    /**
     * Transient action list. Useful for adding navigation items to the navigation bar
     * on the left.
     */
    private transient final List<Action> actions = new CopyOnWriteArrayList<Action>();

    /**
     * List of master node properties
     */
    private DescribableList<NodeProperty<?>,NodePropertyDescriptor> nodeProperties = new DescribableList<NodeProperty<?>,NodePropertyDescriptor>(this);

    /**
     * List of global properties
     */
    private DescribableList<NodeProperty<?>,NodePropertyDescriptor> globalNodeProperties = new DescribableList<NodeProperty<?>,NodePropertyDescriptor>(this);

    /**
     * {@link AdministrativeMonitor}s installed on this system.
     *
     * @see AdministrativeMonitor
     */
    public transient final List<AdministrativeMonitor> administrativeMonitors = getExtensionList(AdministrativeMonitor.class);

    /*package*/ final CopyOnWriteArraySet<String> disabledAdministrativeMonitors = new CopyOnWriteArraySet<String>();

    /**
     * Widgets on Hudson.
     */
    private transient final List<Widget> widgets = getExtensionList(Widget.class);

    /**
     * {@link AdjunctManager}
     */
    private transient final AdjunctManager adjuncts;

    @CLIResolver
    public static Hudson getInstance() {
        return theInstance;
    }

    /**
     * Secrete key generated once and used for a long time, beyond
     * container start/stop. Persisted outside <tt>config.xml</tt> to avoid
     * accidental exposure.
     */
    private transient final String secretKey;

    private transient final UpdateCenter updateCenter = new UpdateCenter();

    /**
     * True if the user opted out from the statistics tracking. We'll never send anything if this is true.
     */
    private Boolean noUsageStatistics;

    /**
     * HTTP proxy configuration.
     */
    public transient volatile ProxyConfiguration proxy;

    /**
     * Bound to "/log".
     */
    private transient final LogRecorderManager log = new LogRecorderManager();

    public Hudson(File root, ServletContext context) throws IOException, InterruptedException, ReactorException {
        this(root,context,null);
    }

    /**
     * @param pluginManager
     *      If non-null, use existing plugin manager.  create a new one.
     */
    public Hudson(File root, ServletContext context, PluginManager pluginManager) throws IOException, InterruptedException, ReactorException {
    	// As hudson is starting, grant this process full control
    	SecurityContextHolder.getContext().setAuthentication(ACL.SYSTEM);
        try {
            this.root = root;
            this.servletContext = context;
            computeVersion(context);
            if(theInstance!=null)
                throw new IllegalStateException("second instance");
            theInstance = this;

            // doing this early allows InitStrategy to set environment upfront 
            final InitStrategy is = InitStrategy.get(Thread.currentThread().getContextClassLoader());
            
            Trigger.timer = new Timer("Hudson cron thread");
            queue = new Queue(CONSISTENT_HASH?LoadBalancer.CONSISTENT_HASH:LoadBalancer.DEFAULT);
            
            try {
                dependencyGraph = DependencyGraph.EMPTY;
            } catch (InternalError e) {
                if(e.getMessage().contains("window server")) {
                    throw new Error("Looks like the server runs without X. Please specify -Djava.awt.headless=true as JVM option",e);
                }
                throw e;
            }

            // get or create the secret
            TextFile secretFile = new TextFile(new File(Hudson.getInstance().getRootDir(),"secret.key"));
            if(secretFile.exists()) {
                secretKey = secretFile.readTrim();
            } else {
                SecureRandom sr = new SecureRandom();
                byte[] random = new byte[32];
                sr.nextBytes(random);
                secretKey = Util.toHexString(random);
                secretFile.write(secretKey);
            }

            try {
                proxy = ProxyConfiguration.load();
            } catch (IOException e) {
                LOGGER.log(SEVERE, "Failed to load proxy configuration", e);
            }

            if (pluginManager==null)
                pluginManager = new LocalPluginManager(this);
            this.pluginManager = pluginManager;
            // JSON binding needs to be able to see all the classes from all the plugins
            WebApp.get(servletContext).setClassLoader(pluginManager.uberClassLoader);

            adjuncts = new AdjunctManager(servletContext, pluginManager.uberClassLoader,"adjuncts/"+VERSION_HASH);

            // initialization consists of ...
            executeReactor( is,
                    pluginManager.initTasks(is),    // loading and preparing plugins
                    loadTasks(),                    // load jobs
                    InitMilestone.ordering()        // forced ordering among key milestones
            );

            if(KILL_AFTER_LOAD)
                System.exit(0);

            if(slaveAgentPort!=-1) {
                try {
                    tcpSlaveAgentListener = new TcpSlaveAgentListener(slaveAgentPort);
                } catch (BindException e) {
                    new AdministrativeError(getClass().getName()+".tcpBind",
                            "Failed to listen to incoming slave connection",
                            "Failed to listen to incoming slave connection. <a href='configure'>Change the port number</a> to solve the problem.",e);
                }
            } else
                tcpSlaveAgentListener = null;

            udpBroadcastThread = new UDPBroadcastThread(this);
            udpBroadcastThread.start();
            dnsMultiCast = new DNSMultiCast(this);

            updateComputerList();

            {// master is online now
                Computer c = toComputer();
                if(c!=null)
                    for (ComputerListener cl : ComputerListener.all())
                        cl.onOnline(c,StreamTaskListener.fromStdout());
            }

            for (ItemListener l : ItemListener.all())
                l.onLoaded();
        } finally {
            SecurityContextHolder.clearContext();
        }
    }
<<<<<<< HEAD

    /**
     * Executes a reactor.
     *
     * @param is
     *      If non-null, this can be consulted for ignoring some tasks. Only used during the initialization of Hudson.
     */
    private void executeReactor(final InitStrategy is, TaskBuilder... builders) throws IOException, InterruptedException, ReactorException {
        Reactor reactor = new Reactor(builders) {
            /**
             * Sets the thread name to the task for better diagnostics.
             */
            @Override
            protected void runTask(Task task) throws Exception {
                if (is!=null && is.skipInitTask(task))  return;

                SecurityContextHolder.getContext().setAuthentication(ACL.SYSTEM);   // full access in the initialization thread
                String taskName = task.getDisplayName();

=======

    /**
     * Executes a reactor.
     *
     * @param is
     *      If non-null, this can be consulted for ignoring some tasks. Only used during the initialization of Hudson.
     */
    private void executeReactor(final InitStrategy is, TaskBuilder... builders) throws IOException, InterruptedException, ReactorException {
        Reactor reactor = new Reactor(builders) {
            /**
             * Sets the thread name to the task for better diagnostics.
             */
            @Override
            protected void runTask(Task task) throws Exception {
                if (is!=null && is.skipInitTask(task))  return;

                SecurityContextHolder.getContext().setAuthentication(ACL.SYSTEM);   // full access in the initialization thread
                String taskName = task.getDisplayName();

>>>>>>> f52fffc8
                Thread t = Thread.currentThread();
                String name = t.getName();
                if (taskName !=null)
                    t.setName(taskName);
                try {
                    long start = System.currentTimeMillis();
                    super.runTask(task);
                    if(LOG_STARTUP_PERFORMANCE)
                        LOGGER.info(String.format("Took %dms for %s by %s",
                                System.currentTimeMillis()-start, taskName, name));
                } finally {
                    t.setName(name);
                    SecurityContextHolder.clearContext();
                }
            }
        };

        ExecutorService es;
        if (PARALLEL_LOAD)
            es = new ThreadPoolExecutor(
                TWICE_CPU_NUM, TWICE_CPU_NUM, 5L, TimeUnit.SECONDS, new LinkedBlockingQueue<Runnable>(), new DaemonThreadFactory());
        else
            es = Executors.newSingleThreadExecutor(new DaemonThreadFactory());
        try {
            reactor.execute(es,buildReactorListener());
        } finally {
            es.shutdownNow();   // upon a successful return the executor queue should be empty. Upon an exception, we want to cancel all pending tasks
        }
    }

    /**
     * Aggregates all the listeners into one and returns it.
     *
     * <p>
     * At this point plugins are not loaded yet, so we fall back to the META-INF/services look up to discover implementations.
     * As such there's no way for plugins to participate into this process. 
     */
    private ReactorListener buildReactorListener() throws IOException {
        List<ReactorListener> r = (List) Service.loadInstances(Thread.currentThread().getContextClassLoader(), InitReactorListener.class);
        r.add(new ReactorListener() {
            final Level level = Level.parse(System.getProperty(Hudson.class.getName()+".initLogLevel","FINE"));
            public void onTaskStarted(Task t) {
                LOGGER.log(level,"Started "+t.getDisplayName());
            }

            public void onTaskCompleted(Task t) {
                LOGGER.log(level,"Completed "+t.getDisplayName());
            }

            public void onTaskFailed(Task t, Throwable err, boolean fatal) {
                LOGGER.log(SEVERE, "Failed "+t.getDisplayName(),err);
            }

            public void onAttained(Milestone milestone) {
                Level lv = level;
                String s = "Attained "+milestone.toString();
                if (milestone instanceof InitMilestone) {
                    lv = Level.INFO; // noteworthy milestones --- at least while we debug problems further
                    initLevel = (InitMilestone)milestone;
                    s = initLevel.toString();
                }
                LOGGER.log(lv,s);
            }
        });
        return new ReactorListener.Aggregator(r);
    }

    public TcpSlaveAgentListener getTcpSlaveAgentListener() {
        return tcpSlaveAgentListener;
    }

    /**
     * Makes {@link AdjunctManager} URL-bound.
     * The dummy parameter allows us to use different URLs for the same adjunct,
     * for proper cache handling.
     */
    public AdjunctManager getAdjuncts(String dummy) {
        return adjuncts;
    }

    @Exported
    public int getSlaveAgentPort() {
        return slaveAgentPort;
    }

    /**
     * If you are calling this on Hudson something is wrong.
     *
     * @deprecated
     */
    @Deprecated @Override
    public String getNodeName() {
        return "";
    }

    public void setNodeName(String name) {
        throw new UnsupportedOperationException(); // not allowed
    }

    public String getNodeDescription() {
        return Messages.Hudson_NodeDescription();
    }

    @Exported
    public String getDescription() {
        return systemMessage;
    }

    public PluginManager getPluginManager() {
        return pluginManager;
    }

    public UpdateCenter getUpdateCenter() {
        return updateCenter;
    }

    public boolean isUsageStatisticsCollected() {
        return noUsageStatistics==null || !noUsageStatistics;
    }

    public void setNoUsageStatistics(Boolean noUsageStatistics) throws IOException {
        this.noUsageStatistics = noUsageStatistics;
        save();
    }

    public View.People getPeople() {
        return new View.People(this);
    }

    /**
     * Does this {@link View} has any associated user information recorded?
     */
    public boolean hasPeople() {
        return View.People.isApplicable(items.values());
    }

    public Api getApi() {
        return new Api(this);
    }

    /**
     * Returns a secret key that survives across container start/stop.
     * <p>
     * This value is useful for implementing some of the security features.
     */
    public String getSecretKey() {
        return secretKey;
    }

    /**
     * Gets {@linkplain #getSecretKey() the secret key} as a key for AES-128.
     * @since 1.308
     */
    public SecretKey getSecretKeyAsAES128() {
        return Util.toAes128Key(secretKey);
    }

    /**
     * Gets the SCM descriptor by name. Primarily used for making them web-visible.
     */
    public Descriptor<SCM> getScm(String shortClassName) {
        return findDescriptor(shortClassName,SCM.all());
    }

    /**
     * Gets the repository browser descriptor by name. Primarily used for making them web-visible.
     */
    public Descriptor<RepositoryBrowser<?>> getRepositoryBrowser(String shortClassName) {
        return findDescriptor(shortClassName,RepositoryBrowser.all());
    }

    /**
     * Gets the builder descriptor by name. Primarily used for making them web-visible.
     */
    public Descriptor<Builder> getBuilder(String shortClassName) {
        return findDescriptor(shortClassName, Builder.all());
    }

    /**
     * Gets the build wrapper descriptor by name. Primarily used for making them web-visible.
     */
    public Descriptor<BuildWrapper> getBuildWrapper(String shortClassName) {
        return findDescriptor(shortClassName, BuildWrapper.all());
    }

    /**
     * Gets the publisher descriptor by name. Primarily used for making them web-visible.
     */
    public Descriptor<Publisher> getPublisher(String shortClassName) {
        return findDescriptor(shortClassName, Publisher.all());
    }

    /**
     * Gets the trigger descriptor by name. Primarily used for making them web-visible.
     */
    public TriggerDescriptor getTrigger(String shortClassName) {
        return (TriggerDescriptor) findDescriptor(shortClassName, Trigger.all());
    }

    /**
     * Gets the retention strategy descriptor by name. Primarily used for making them web-visible.
     */
    public Descriptor<RetentionStrategy<?>> getRetentionStrategy(String shortClassName) {
        return findDescriptor(shortClassName, RetentionStrategy.all());
    }

    /**
     * Gets the {@link JobPropertyDescriptor} by name. Primarily used for making them web-visible.
     */
    public JobPropertyDescriptor getJobProperty(String shortClassName) {
        // combining these two lines triggers javac bug. See issue #610.
        Descriptor d = findDescriptor(shortClassName, JobPropertyDescriptor.all());
        return (JobPropertyDescriptor) d;
    }

    /**
     * Exposes {@link Descriptor} by its name to URL.
     *
     * After doing all the {@code getXXX(shortClassName)} methods, I finally realized that
     * this just doesn't scale.
     *
     * @param className
     *      Either fully qualified class name (recommended) or the short name of a {@link Describable} subtype.
     */
    public Descriptor getDescriptor(String className) {
        // legacy descriptors that are reigstered manually doesn't show up in getExtensionList, so check them explicitly.
        for( Descriptor d : Iterators.sequence(getExtensionList(Descriptor.class),DescriptorExtensionList.listLegacyInstances()) ) {
            String name = d.clazz.getName();
            if(name.equals(className))
                return d;
            if(name.substring(name.lastIndexOf('.')+1).equals(className))
                return d;
        }
        return null;
    }

    /**
     * Alias for {@link #getDescriptor(String)}.
     */
    public Descriptor getDescriptorByName(String className) {
        return getDescriptor(className);
    }

    /**
     * Gets the {@link Descriptor} that corresponds to the given {@link Describable} type.
     * <p>
     * If you have an instance of {@code type} and call {@link Describable#getDescriptor()},
     * you'll get the same instance that this method returns.
     */
    public Descriptor getDescriptor(Class<? extends Describable> type) {
        for( Descriptor d : getExtensionList(Descriptor.class) )
            if(d.clazz==type)
                return d;
        return null;
    }

    /**
     * Works just like {@link #getDescriptor(Class)} but don't take no for an answer.
     *
     * @throws AssertionError
     *      If the descriptor is missing.
     * @since 1.326
     */
    public Descriptor getDescriptorOrDie(Class<? extends Describable> type) {
        Descriptor d = getDescriptor(type);
        if (d==null)    throw new AssertionError(type+" is missing its descriptor");
        return d;
    }
    
    /**
     * Gets the {@link Descriptor} instance in the current Hudson by its type.
     */
    public <T extends Descriptor> T getDescriptorByType(Class<T> type) {
        for( Descriptor d : getExtensionList(Descriptor.class) )
            if(d.getClass()==type)
                return type.cast(d);
        return null;
    }

    /**
     * Gets the {@link SecurityRealm} descriptors by name. Primarily used for making them web-visible.
     */
    public Descriptor<SecurityRealm> getSecurityRealms(String shortClassName) {
        return findDescriptor(shortClassName,SecurityRealm.all());
    }

    /**
     * Finds a descriptor that has the specified name.
     */
    private <T extends Describable<T>>
    Descriptor<T> findDescriptor(String shortClassName, Collection<? extends Descriptor<T>> descriptors) {
        String name = '.'+shortClassName;
        for (Descriptor<T> d : descriptors) {
            if(d.clazz.getName().endsWith(name))
                return d;
        }
        return null;
    }

    /**
     * Gets all the installed {@link ItemListener}s.
     *
     * @deprecated as of 1.286.
     *      Use {@link ItemListener#all()}.
     */
    public CopyOnWriteList<ItemListener> getJobListeners() {
        return itemListeners;
    }

    /**
     * Gets all the installed {@link SCMListener}s.
     */
    public CopyOnWriteList<SCMListener> getSCMListeners() {
        return scmListeners;
    }

    /**
     * Gets all the installed {@link ComputerListener}s.
     *
     * @deprecated as of 1.286.
     *      Use {@link ComputerListener#all()}.
     */
    public CopyOnWriteList<ComputerListener> getComputerListeners() {
        return computerListeners;
    }

    /**
     * Gets the plugin object from its short name.
     *
     * <p>
     * This allows URL <tt>hudson/plugin/ID</tt> to be served by the views
     * of the plugin class.
     */
    public Plugin getPlugin(String shortName) {
        PluginWrapper p = pluginManager.getPlugin(shortName);
        if(p==null)     return null;
        return p.getPlugin();
    }

    /**
     * Gets the plugin object from its class.
     *
     * <p>
     * This allows easy storage of plugin information in the plugin singleton without
     * every plugin reimplementing the singleton pattern.
     *
     * @param clazz The plugin class (beware class-loader fun, this will probably only work
     * from within the hpi that defines the plugin class, it may or may not work in other cases)
     *
     * @return The plugin instance.
     */
    @SuppressWarnings("unchecked")
    public <P extends Plugin> P getPlugin(Class<P> clazz) {
        PluginWrapper p = pluginManager.getPlugin(clazz);
        if(p==null)     return null;
        return (P) p.getPlugin();
    }

    /**
     * Gets the plugin objects from their super-class.
     *
     * @param clazz The plugin class (beware class-loader fun)
     *
     * @return The plugin instances.
     */
    public <P extends Plugin> List<P> getPlugins(Class<P> clazz) {
        List<P> result = new ArrayList<P>();
        for (PluginWrapper w: pluginManager.getPlugins(clazz)) {
            result.add((P)w.getPlugin());
        }
        return Collections.unmodifiableList(result);
    }

    /**
     * Synonym to {@link #getNodeDescription()}.
     */
    public String getSystemMessage() {
        return systemMessage;
    }

    /**
     * Sets the system message.
     */
    public void setSystemMessage(String message) throws IOException {
        this.systemMessage = message;
        save();
    }

    public Launcher createLauncher(TaskListener listener) {
        return new LocalLauncher(listener).decorateFor(this);
    }

    private final transient Object updateComputerLock = new Object();

    /**
     * Updates {@link #computers} by using {@link #getSlaves()}.
     *
     * <p>
     * This method tries to reuse existing {@link Computer} objects
     * so that we won't upset {@link Executor}s running in it.
     */
    private void updateComputerList() throws IOException {
        synchronized(updateComputerLock) {// just so that we don't have two code updating computer list at the same time
            Map<String,Computer> byName = new HashMap<String,Computer>();
            for (Computer c : computers.values()) {
                if(c.getNode()==null)
                    continue;   // this computer is gone
                byName.put(c.getNode().getNodeName(),c);
            }

            Set<Computer> old = new HashSet<Computer>(computers.values());
            Set<Computer> used = new HashSet<Computer>();

            updateComputer(this, byName, used);
            for (Node s : getNodes())
                updateComputer(s, byName, used);

            // find out what computers are removed, and kill off all executors.
            // when all executors exit, it will be removed from the computers map.
            // so don't remove too quickly
            old.removeAll(used);
            for (Computer c : old) {
                c.kill();
            }
        }
        getQueue().scheduleMaintenance();
        for (ComputerListener cl : ComputerListener.all())
            cl.onConfigurationChange();
    }

    private void updateComputer(Node n, Map<String,Computer> byNameMap, Set<Computer> used) {
        Computer c;
        c = byNameMap.get(n.getNodeName());
        if (c!=null) {
            c.setNode(n); // reuse
        } else {
            if(n.getNumExecutors()>0) {
                computers.put(n,c=n.createComputer());
                if (!n.holdOffLaunchUntilSave && AUTOMATIC_SLAVE_LAUNCH) {
                    RetentionStrategy retentionStrategy = c.getRetentionStrategy();
                    if (retentionStrategy != null) {
                        // if there is a retention strategy, it is responsible for deciding to start the computer
                        retentionStrategy.start(c);
                    } else {
                        // we should never get here, but just in case, we'll fall back to the legacy behaviour
                        c.connect(true);
                    }
                }
            }
        }
        used.add(c);
    }

    /*package*/ void removeComputer(Computer computer) {
        for (Entry<Node, Computer> e : computers.entrySet()) {
            if (e.getValue() == computer) {
                computers.remove(e.getKey());
                return;
            }
        }
        throw new IllegalStateException("Trying to remove unknown computer");
    }

    public String getFullName() {
        return "";
    }

    public String getFullDisplayName() {
        return "";
    }

    /**
     * Returns the transient {@link Action}s associated with the top page.
     *
     * <p>
     * Adding {@link Action} is primarily useful for plugins to contribute
     * an item to the navigation bar of the top page. See existing {@link Action}
     * implementation for it affects the GUI.
     *
     * <p>
     * To register an {@link Action}, implement {@link RootAction} extension point, or write code like
     * {@code Hudson.getInstance().getActions().add(...)}.
     *
     * @return
     *      Live list where the changes can be made. Can be empty but never null.
     * @since 1.172
     */
    public List<Action> getActions() {
        return actions;
    }

    /**
     * Gets just the immediate children of {@link Hudson}.
     *
     * @see #getAllItems(Class)
     */
    @Exported(name="jobs")
    public List<TopLevelItem> getItems() {
        List<TopLevelItem> viewableItems = new ArrayList<TopLevelItem>();
        for (TopLevelItem item : items.values()) {
            if (item.hasPermission(Item.READ))
                viewableItems.add(item);
        }
        
        return viewableItems;
    }

    /**
     * Returns the read-only view of all the {@link TopLevelItem}s keyed by their names.
     * <p>
     * This method is efficient, as it doesn't involve any copying.
     * 
     * @since 1.296
     */
    public Map<String,TopLevelItem> getItemMap() {
        return Collections.unmodifiableMap(items);
    }

    /**
     * Gets just the immediate children of {@link Hudson} but of the given type.
     */
    public <T> List<T> getItems(Class<T> type) {
        List<T> r = new ArrayList<T>();
        for (TopLevelItem i : getItems())
            if (type.isInstance(i))
                 r.add(type.cast(i));
        return r;
    }

    /**
     * Gets all the {@link Item}s recursively in the {@link ItemGroup} tree
     * and filter them by the given type.
     */
    public <T extends Item> List<T> getAllItems(Class<T> type) {
        List<T> r = new ArrayList<T>();

        Stack<ItemGroup> q = new Stack<ItemGroup>();
        q.push(this);

        while(!q.isEmpty()) {
            ItemGroup<?> parent = q.pop();
            for (Item i : parent.getItems()) {
                if(type.isInstance(i)) {
                    if (i.hasPermission(Item.READ))
                        r.add(type.cast(i));
                }
                if(i instanceof ItemGroup)
                    q.push((ItemGroup)i);
            }
        }

        return r;
    }

    /**
     * Gets the list of all the projects.
     *
     * <p>
     * Since {@link Project} can only show up under {@link Hudson},
     * no need to search recursively.
     */
    public List<Project> getProjects() {
        return Util.createSubList(items.values(),Project.class);
    }

    /**
     * Gets the names of all the {@link Job}s.
     */
    public Collection<String> getJobNames() {
        List<String> names = new ArrayList<String>();
        for (Job j : getAllItems(Job.class))
            names.add(j.getFullName());
        return names;
    }

    /**
     * Gets the names of all the {@link TopLevelItem}s.
     */
    public Collection<String> getTopLevelItemNames() {
        List<String> names = new ArrayList<String>();
        for (TopLevelItem j : items.values())
            names.add(j.getName());
        return names;
    }

    public synchronized View getView(String name) {
        for (View v : views) {
            if(v.getViewName().equals(name))
                return v;
        }
        if (name != null && !name.equals(primaryView)) {
            // Fallback to subview of primary view if it is a ViewGroup
            View pv = getPrimaryView();
            if (pv instanceof ViewGroup)
                return ((ViewGroup)pv).getView(name);
        }
        return null;
    }

    /**
     * Gets the read-only list of all {@link View}s.
     */
    @Exported
    public synchronized Collection<View> getViews() {
        List<View> copy = new ArrayList<View>(views);
        Iterator<View> iter = copy.iterator();
        while(iter.hasNext()) {
           View lv = iter.next();
           if ((lv instanceof OneAndOneView) && (((OneAndOneView)lv).getViewType()!=null)){
             if((!Hudson.getInstance().hasPermission(Hudson.ADMINISTER))&& (((OneAndOneView)lv).getViewType().equals(OneAndOneView.VIEWTYPEADMIN)))
                  iter.remove();
              else if (((OneAndOneView)lv).getViewType().equals(OneAndOneView.VIEWTYPEUSER) && (Hudson.getAuthentication().getName()==null))
                  iter.remove();
              else if (((OneAndOneView)lv).getViewType().equals(OneAndOneView.VIEWTYPEUSER) && (Hudson.getAuthentication().getName()!=null)){
                  String[] users = ((OneAndOneView)lv).getViewUserName().split("[,\\s]+");
                  boolean removeEntry = true;
                  for(int i=0;i<users.length;i++){
                     if(Hudson.getAuthentication().getName().equals(users[i]))
                        removeEntry = false;
                  }
                  if (removeEntry)
                     iter.remove();
              }

           }

        }
        Collections.sort(copy, View.SORTER);
        return copy;
    }

    public void addView(View v) throws IOException {
        v.owner = this;
        views.add(v);
        save();
    }

    public boolean canDelete(View view) {
        return !view.isDefault();  // Cannot delete primary view
    }

    public synchronized void deleteView(View view) throws IOException {
        if (views.size() <= 1)
            throw new IllegalStateException("Cannot delete last view");
        views.remove(view);
        save();
    }
    
    public ViewsTabBar getViewsTabBar() {
        return viewsTabBar;
    }

    public MyViewsTabBar getMyViewsTabBar() {
        return myViewsTabBar;
    }

    /**
     * Returns true if the current running Hudson is upgraded from a version earlier than the specified version.
     *
     * <p>
     * This method continues to return true until the system configuration is saved, at which point
     * {@link #version} will be overwritten and Hudson forgets the upgrade history.
     *
     * <p>
     * To handle SNAPSHOTS correctly, pass in "1.N.*" to test if it's upgrading from the version
     * equal or younger than N. So say if you implement a feature in 1.301 and you want to check
     * if the installation upgraded from pre-1.301, pass in "1.300.*"
     *
     * @since 1.301
     */
    public boolean isUpgradedFromBefore(VersionNumber v) {
        try {
            return new VersionNumber(version).isOlderThan(v);
        } catch (IllegalArgumentException e) {
            // fail to parse this version number
            return false;
        }
    }

    /**
     * Gets the read-only list of all {@link Computer}s.
     */
    public Computer[] getComputers() {
        Computer[] r = computers.values().toArray(new Computer[computers.size()]);
        Arrays.sort(r,new Comparator<Computer>() {
            final Collator collator = Collator.getInstance();
            public int compare(Computer lhs, Computer rhs) {
                if(lhs.getNode()==Hudson.this)  return -1;
                if(rhs.getNode()==Hudson.this)  return 1;
                return collator.compare(lhs.getDisplayName(), rhs.getDisplayName());
            }
        });
        return r;
    }

    /*package*/ Computer getComputer(Node n) {
        return computers.get(n);
    }

    @CLIResolver
    public Computer getComputer(@Argument(required=true,metaVar="NAME",usage="Node name") String name) {
        if(name.equals("(master)"))
            name = "";

        for (Computer c : computers.values()) {
            if(c.getName().equals(name))
                return c;
        }
        return null;
    }

    /**
     * @deprecated
     *      UI method. Not meant to be used programatically.
     */
    public ComputerSet getComputer() {
        return new ComputerSet();
    }


    /**
     * Gets the label that exists on this system by the name.
     *
     * @return null if name is null.
     * @see Label#parseExpression(String) (String)
     */
    public Label getLabel(String expr) {
        if(expr==null)  return null;
        while(true) {
            Label l = labels.get(expr);
            if(l!=null)
                return l;

            // non-existent
            try {
                labels.putIfAbsent(expr,Label.parseExpression(expr));
            } catch (ANTLRException e) {
                // laxly accept it as a single label atom for backward compatibility
                return getLabelAtom(expr);
            }
        }
    }

    /**
     * Returns the label atom of the given name.
     */
    public LabelAtom getLabelAtom(String name) {
        if (name==null)  return null;

        while(true) {
            Label l = labels.get(name);
            if(l!=null)
                return (LabelAtom)l;

            // non-existent
            LabelAtom la = new LabelAtom(name);
            if (labels.putIfAbsent(name, la)==null)
                la.load();
        }
    }

    /**
     * Gets all the active labels in the current system.
     */
    public Set<Label> getLabels() {
        Set<Label> r = new TreeSet<Label>();
        for (Label l : labels.values()) {
            if(!l.isEmpty())
                r.add(l);
        }
        return r;
    }

    public Set<LabelAtom> getLabelAtoms() {
        Set<LabelAtom> r = new TreeSet<LabelAtom>();
        for (Label l : labels.values()) {
            if(!l.isEmpty() && l instanceof LabelAtom)
                r.add((LabelAtom)l);
        }
        return r;
    }

    public Queue getQueue() {
        return queue;
    }

    @Override
    public String getDisplayName() {
        return Messages.Hudson_DisplayName();
    }

    public List<JDK> getJDKs() {
        if(jdks==null)
            jdks = new ArrayList<JDK>();
        return jdks;
    }

    /**
     * Gets the JDK installation of the given name, or returns null.
     */
    public JDK getJDK(String name) {
        if(name==null) {
            // if only one JDK is configured, "default JDK" should mean that JDK.
            List<JDK> jdks = getJDKs();
            if(jdks.size()==1)  return jdks.get(0);
            return null;
        }
        for (JDK j : getJDKs()) {
            if(j.getName().equals(name))
                return j;
        }
        return null;
    }

    /**
     * Gets the slave node of the give name, hooked under this Hudson.
     *
     * @deprecated
     *      Use {@link #getNode(String)}. Since 1.252.
     */
    public Slave getSlave(String name) {
        Node n = getNode(name);
        if (n instanceof Slave)
            return (Slave)n;
        return null;
    }

    /**
     * Gets the slave node of the give name, hooked under this Hudson.
     */
    public Node getNode(String name) {
        for (Node s : getNodes()) {
            if(s.getNodeName().equals(name))
                return s;
        }
        return null;
    }

    /**
     * Gets a {@link Cloud} by {@link Cloud#name its name}, or null.
     */
    public Cloud getCloud(String name) {
        return clouds.getByName(name);
    }

    /**
     * @deprecated
     *      Use {@link #getNodes()}. Since 1.252.
     */
    public List<Slave> getSlaves() {
        return (List)Collections.unmodifiableList(slaves);
    }

    /**
     * Returns all {@link Node}s in the system, excluding {@link Hudson} instance itself which
     * represents the master.
     */
    public List<Node> getNodes() {
        return Collections.unmodifiableList(slaves);
    }

    /**
     * Updates the slave list.
     *
     * @deprecated
     *      Use {@link #setNodes(List)}. Since 1.252.
     */
    public void setSlaves(List<Slave> slaves) throws IOException {
        setNodes(slaves);
    }

    /**
     * Adds one more {@link Node} to Hudson.
     */
    public synchronized void addNode(Node n) throws IOException {
        if(n==null)     throw new IllegalArgumentException();
        ArrayList<Node> nl = new ArrayList<Node>(this.slaves);
        if(!nl.contains(n)) // defensive check
            nl.add(n);
        setNodes(nl);
    }

    /**
     * Removes a {@link Node} from Hudson.
     */
    public synchronized void removeNode(Node n) throws IOException {
        Computer c = n.toComputer();
        if (c!=null)
            c.disconnect(OfflineCause.create(Messages._Hudson_NodeBeingRemoved()));

        ArrayList<Node> nl = new ArrayList<Node>(this.slaves);
        nl.remove(n);
        setNodes(nl);
    }

    public void setNodes(List<? extends Node> nodes) throws IOException {
        // make sure that all names are unique
        Set<String> names = new HashSet<String>();
        for (Node n : nodes)
            if(!names.add(n.getNodeName()))
                throw new IllegalArgumentException(n.getNodeName()+" is defined more than once");
        this.slaves = new NodeList(nodes);
        updateComputerList();
        trimLabels();
        save();
    }

    public DescribableList<NodeProperty<?>, NodePropertyDescriptor> getNodeProperties() {
    	return nodeProperties;
    }

    public DescribableList<NodeProperty<?>, NodePropertyDescriptor> getGlobalNodeProperties() {
    	return globalNodeProperties;
    }

    /**
     * Resets all labels and remove invalid ones.
     */
    private void trimLabels() {
        for (Iterator<Label> itr = labels.values().iterator(); itr.hasNext();) {
            Label l = itr.next();
            l.reset();
            if(l.isEmpty())
                itr.remove();
        }
    }

    /**
     * Binds {@link AdministrativeMonitor}s to URL.
     */
    public AdministrativeMonitor getAdministrativeMonitor(String id) {
        for (AdministrativeMonitor m : administrativeMonitors)
            if(m.id.equals(id))
                return m;
        return null;
    }

    public NodeDescriptor getDescriptor() {
        return DescriptorImpl.INSTANCE;
    }

    public static final class DescriptorImpl extends NodeDescriptor {
        @Extension
        public static final DescriptorImpl INSTANCE = new DescriptorImpl();

        public String getDisplayName() {
            throw new UnsupportedOperationException();
        }

        @Override
        public boolean isInstantiable() {
            return false;
        }

        public FormValidation doCheckNumExecutors(@QueryParameter String value) {
            return FormValidation.validateNonNegativeInteger(value);
        }

        // to route /descriptor/FQCN/xxx to getDescriptor(FQCN).xxx
        public Object getDynamic(String token) {
            return Hudson.getInstance().getDescriptor(token);
        }
    }

    /**
     * Gets the system default quiet period.
     */
    public int getQuietPeriod() {
        return quietPeriod!=null ? quietPeriod : 5;
    }
    
    /**
     * Gets the global SCM check out retry count.
     */
    public int getScmCheckoutRetryCount() {
        return scmCheckoutRetryCount;
    }
    
    

    /**
     * @deprecated
     *      Why are you calling a method that always returns ""?
     *      Perhaps you meant {@link #getRootUrl()}.
     */
    public String getUrl() {
        return "";
    }

    @Override
    public String getSearchUrl() {
        return "";
    }

    public void onViewRenamed(View view, String oldName, String newName) {
        // implementation of Hudson is immune to view name change.
    }

    @Override
    public SearchIndexBuilder makeSearchIndex() {
        return super.makeSearchIndex()
            .add("configure", "config","configure")
            .add("manage")
            .add("log")
            .add(getPrimaryView().makeSearchIndex())
            .add(new CollectionSearchIndex() {// for computers
                protected Computer get(String key) { return getComputer(key); }
                protected Collection<Computer> all() { return computers.values(); }
            })
            .add(new CollectionSearchIndex() {// for users
                protected User get(String key) { return User.get(key,false); }
                protected Collection<User> all() { return User.getAll(); }
            })
            .add(new CollectionSearchIndex() {// for views
                protected View get(String key) { return getView(key); }
                protected Collection<View> all() { return views; }
            });
    }

    /**
     * Returns the primary {@link View} that renders the top-page of Hudson.
     */
    @Exported
    public View getPrimaryView() {
        View v = getView(primaryView);
        if(v==null) // fallback
            v = views.get(0);
        return v;
    }

    public String getUrlChildPrefix() {
        return "job";
    }

    /**
     * Gets the absolute URL of Hudson,
     * such as "http://localhost/hudson/".
     *
     * <p>
     * This method first tries to use the manually configured value, then
     * fall back to {@link StaplerRequest#getRootPath()}.
     * It is done in this order so that it can work correctly even in the face
     * of a reverse proxy.
     *
     * @return
     *      This method returns null if this parameter is not configured by the user.
     *      The caller must gracefully deal with this situation.
     *      The returned URL will always have the trailing '/'.
     * @since 1.66
     * @see Descriptor#getCheckUrl(String)
     * @see #getRootUrlFromRequest()
     */
    public String getRootUrl() {
        // for compatibility. the actual data is stored in Mailer
        String url = Mailer.descriptor().getUrl();
        if(url!=null)   return url;

        StaplerRequest req = Stapler.getCurrentRequest();
        if(req!=null)
            return getRootUrlFromRequest();
        return null;
    }

    /**
     * Gets the absolute URL of Hudson top page, such as "http://localhost/hudson/".
     *
     * <p>
     * Unlike {@link #getRootUrl()}, which uses the manually configured value,
     * this one uses the current request to reconstruct the URL. The benefit is
     * that this is immune to the configuration mistake (users often fail to set the root URL
     * correctly, especially when a migration is involved), but the downside
     * is that unless you are processing a request, this method doesn't work.
     *
     * @since 1.263
     */
    public String getRootUrlFromRequest() {
        StaplerRequest req = Stapler.getCurrentRequest();
        StringBuilder buf = new StringBuilder();
        buf.append(req.getScheme()+"://");
        buf.append(req.getServerName());
        if(req.getServerPort()!=80)
            buf.append(':').append(req.getServerPort());
        buf.append(req.getContextPath()).append('/');
        return buf.toString();
    }

    public File getRootDir() {
        return root;
    }

    public FilePath getWorkspaceFor(TopLevelItem item) {
        return new FilePath(new File(item.getRootDir(), WORKSPACE_DIRNAME));
    }

    public FilePath getRootPath() {
        return new FilePath(getRootDir());
    }

    @Override
    public FilePath createPath(String absolutePath) {
        return new FilePath((VirtualChannel)null,absolutePath);
    }

    public ClockDifference getClockDifference() {
        return ClockDifference.ZERO;
    }

    /**
     * For binding {@link LogRecorderManager} to "/log".
     * Everything below here is admin-only, so do the check here.
     */
    public LogRecorderManager getLog() {
        checkPermission(ADMINISTER);
        return log;
    }

    /**
     * A convenience method to check if there's some security
     * restrictions in place.
     */
    @Exported
    public boolean isUseSecurity() {
        return securityRealm!=SecurityRealm.NO_AUTHENTICATION || authorizationStrategy!=AuthorizationStrategy.UNSECURED;
    }

    /**
     * If true, all the POST requests to Hudson would have to have crumb in it to protect
     * Hudson from CSRF vulnerabilities.
     */
    @Exported
    public boolean isUseCrumbs() {
        return crumbIssuer!=null;
    }
    
    /**
     * Returns the constant that captures the three basic security modes
     * in Hudson.
     */
    public SecurityMode getSecurity() {
        // fix the variable so that this code works under concurrent modification to securityRealm.
        SecurityRealm realm = securityRealm;

        if(realm==SecurityRealm.NO_AUTHENTICATION)
            return SecurityMode.UNSECURED;
        if(realm instanceof LegacySecurityRealm)
            return SecurityMode.LEGACY;
        return SecurityMode.SECURED;
    }

    /**
     * @return
     *      never null.
     */
    public SecurityRealm getSecurityRealm() {
        return securityRealm;
    }

    public void setSecurityRealm(SecurityRealm securityRealm) {
        if(securityRealm==null)
            securityRealm= SecurityRealm.NO_AUTHENTICATION;
        this.securityRealm = securityRealm;
        // reset the filters and proxies for the new SecurityRealm
        try {
            HudsonFilter filter = HudsonFilter.get(servletContext);
            if (filter == null) {
                // Fix for #3069: This filter is not necessarily initialized before the servlets.
                // when HudsonFilter does come back, it'll initialize itself.
                LOGGER.fine("HudsonFilter has not yet been initialized: Can't perform security setup for now");
            } else {
                LOGGER.fine("HudsonFilter has been previously initialized: Setting security up");
                filter.reset(securityRealm);
                LOGGER.fine("Security is now fully set up");
            }
        } catch (ServletException e) {
            // for binary compatibility, this method cannot throw a checked exception
            throw new AcegiSecurityException("Failed to configure filter",e) {};
        }
    }

    public void setAuthorizationStrategy(AuthorizationStrategy a) {
        if (a == null)
            a = AuthorizationStrategy.UNSECURED;
        authorizationStrategy = a;
    }

    public Lifecycle getLifecycle() {
        return Lifecycle.get();
    }

    /**
     * Returns {@link ExtensionList} that retains the discovered instances for the given extension type.
     *
     * @param extensionType
     *      The base type that represents the extension point. Normally {@link ExtensionPoint} subtype
     *      but that's not a hard requirement.
     * @return
     *      Can be an empty list but never null.
     */
    @SuppressWarnings({"unchecked"})
    public <T> ExtensionList<T> getExtensionList(Class<T> extensionType) {
        return extensionLists.get(extensionType);
    }

    /**
     * Used to bind {@link ExtensionList}s to URLs.
     *
     * @since 1.349
     */
    public ExtensionList getExtensionList(String extensionType) throws ClassNotFoundException {
        return getExtensionList(pluginManager.uberClassLoader.loadClass(extensionType));
    }

    /**
     * Returns {@link ExtensionList} that retains the discovered {@link Descriptor} instances for the given
     * kind of {@link Describable}.
     *
     * @return
     *      Can be an empty list but never null.
     */
    @SuppressWarnings({"unchecked"})
    public <T extends Describable<T>,D extends Descriptor<T>> DescriptorExtensionList<T,D> getDescriptorList(Class<T> type) {
        return descriptorLists.get(type);
    }

    /**
     * Returns the root {@link ACL}.
     *
     * @see AuthorizationStrategy#getRootACL()
     */
    @Override
    public ACL getACL() {
        return authorizationStrategy.getRootACL();
    }

    /**
     * @return
     *      never null.
     */
    public AuthorizationStrategy getAuthorizationStrategy() {
        return authorizationStrategy;
    }

    /**
     * Returns true if Hudson is quieting down.
     * <p>
     * No further jobs will be executed unless it
     * can be finished while other current pending builds
     * are still in progress.
     */
    public boolean isQuietingDown() {
        return isQuietingDown;
    }

    /**
     * Returns true if the container initiated the termination of the web application.
     */
    public boolean isTerminating() {
        return terminating;
    }

    /**
     * Gets the initialization milestone that we've already reached.
     *
     * @return
     *      {@link InitMilestone#STARTED} even if the initialization hasn't been started, so that this method
     *      never returns null. 
     */
    public InitMilestone getInitLevel() {
        return initLevel;
    }

    public void setNumExecutors(int n) throws IOException {
        this.numExecutors = n;
        save();
    }

    /**
     * @deprecated
     *      Left only for the compatibility of URLs.
     *      Should not be invoked for any other purpose.
     */
    public TopLevelItem getJob(String name) {
        return getItem(name);
    }

    /**
     * @deprecated
     *      Used only for mapping jobs to URL in a case-insensitive fashion.
     */
    public TopLevelItem getJobCaseInsensitive(String name) {
        String match = Functions.toEmailSafeString(name);
        for (Entry<String, TopLevelItem> e : items.entrySet()) {
            if(Functions.toEmailSafeString(e.getKey()).equalsIgnoreCase(match)) {
                TopLevelItem item = e.getValue();
                return item.hasPermission(Item.READ) ? item : null;
            }
        }
        return null;
    }

    /**
     * {@inheritDoc}.
     *
     * Note that the look up is case-insensitive.
     */
    public TopLevelItem getItem(String name) {
    	TopLevelItem item = items.get(name);
        if (item==null || !item.hasPermission(Item.READ))
            return null;
        return item;
    }

    public File getRootDirFor(TopLevelItem child) {
        return getRootDirFor(child.getName());
    }

    private File getRootDirFor(String name) {
        return new File(new File(getRootDir(),"jobs"), name);
    }

    /**
     * Gets the {@link Item} object by its full name.
     * Full names are like path names, where each name of {@link Item} is
     * combined by '/'.
     *
     * @return
     *      null if either such {@link Item} doesn't exist under the given full name,
     *      or it exists but it's no an instance of the given type.
     */
    public <T extends Item> T getItemByFullName(String fullName, Class<T> type) {
        StringTokenizer tokens = new StringTokenizer(fullName,"/");
        ItemGroup parent = this;

        if(!tokens.hasMoreTokens()) return null;    // for example, empty full name.

        while(true) {
            Item item = parent.getItem(tokens.nextToken());
            if(!tokens.hasMoreTokens()) {
                if(type.isInstance(item))
                    return type.cast(item);
                else
                    return null;
            }

            if(!(item instanceof ItemGroup))
                return null;    // this item can't have any children

            parent = (ItemGroup) item;
        }
    }

    public Item getItemByFullName(String fullName) {
        return getItemByFullName(fullName,Item.class);
    }

    /**
     * Gets the user of the given name.
     *
     * @return
     *      This method returns a non-null object for any user name, without validation.
     */
    public User getUser(String name) {
        return User.get(name);
    }

    /**
     * Creates a new job.
     *
     * @throws IllegalArgumentException
     *      if the project of the given name already exists.
     */
    public synchronized TopLevelItem createProject( TopLevelItemDescriptor type, String name ) throws IOException {
        return createProject(type, name, true);
    }

    /**
     * Creates a new job.
     * @param type Descriptor for job type
     * @param name Name for job
     * @param notify Whether to fire onCreated method for all ItemListeners
     * @throws IllegalArgumentException
     *      if a project of the give name already exists.
     */
    public synchronized TopLevelItem createProject( TopLevelItemDescriptor type, String name, boolean notify )
            throws IOException {
        if(items.containsKey(name))
            throw new IllegalArgumentException("Project of the name "+name+" already exists");

        TopLevelItem item;
        try {
            item = type.newInstance(name);
        } catch (Exception e) {
            throw new IllegalArgumentException(e);
        }
        item.onCreatedFromScratch();
        item.save();
        items.put(name,item);

        if (notify)
            ItemListener.fireOnCreated(item);

        return item;
    }

    /**
     * Creates a new job.
     *
     * <p>
     * This version infers the descriptor from the type of the top-level item.
     *
     * @throws IllegalArgumentException
     *      if the project of the given name already exists.
     */
    public synchronized <T extends TopLevelItem> T createProject( Class<T> type, String name ) throws IOException {
        return type.cast(createProject((TopLevelItemDescriptor)getDescriptor(type),name));
    }

    /**
     * Called in response to {@link Job#doDoDelete(StaplerRequest, StaplerResponse)}
     */
    /*package*/ void deleteJob(TopLevelItem item) throws IOException {
        for (ItemListener l : ItemListener.all())
            l.onDeleted(item);

        items.remove(item.getName());
        for (View v : views)
            v.onJobRenamed(item, item.getName(), null);
        save();
    }

    /**
     * Called by {@link Job#renameTo(String)} to update relevant data structure.
     * assumed to be synchronized on Hudson by the caller.
     */
    public void onRenamed(TopLevelItem job, String oldName, String newName) throws IOException {
        items.remove(oldName);
        items.put(newName,job);

        for (View v : views)
            v.onJobRenamed(job, oldName, newName);
        save();
    }

    public FingerprintMap getFingerprintMap() {
        return fingerprintMap;
    }

    // if no finger print matches, display "not found page".
    public Object getFingerprint( String md5sum ) throws IOException {
        Fingerprint r = fingerprintMap.get(md5sum);
        if(r==null)     return new NoFingerprintMatch(md5sum);
        else            return r;
    }

    /**
     * Gets a {@link Fingerprint} object if it exists.
     * Otherwise null.
     */
    public Fingerprint _getFingerprint( String md5sum ) throws IOException {
        return fingerprintMap.get(md5sum);
    }

    /**
     * The file we save our configuration.
     */
    private XmlFile getConfigFile() {
        return new XmlFile(XSTREAM, new File(root,"config.xml"));
    }

    public int getNumExecutors() {
        return numExecutors;
    }

    public Mode getMode() {
        return mode;
    }

    public String getLabelString() {
        return fixNull(label).trim();
    }

    @Override
    public LabelAtom getSelfLabel() {
        return getLabelAtom("master");
    }

    public Computer createComputer() {
        return new MasterComputer();
    }

    private synchronized TaskBuilder loadTasks() throws IOException {
        File projectsDir = new File(root,"jobs");
        if(!projectsDir.isDirectory() && !projectsDir.mkdirs()) {
            if(projectsDir.exists())
                throw new IOException(projectsDir+" is not a directory");
            throw new IOException("Unable to create "+projectsDir+"\nPermission issue? Please create this directory manually.");
        }
        File[] subdirs = projectsDir.listFiles(new FileFilter() {
            public boolean accept(File child) {
                return child.isDirectory() && Items.getConfigFile(child).exists();
            }
        });

        TaskGraphBuilder g = new TaskGraphBuilder();
        Handle loadHudson = g.requires(EXTENSIONS_AUGMENTED).attains(JOB_LOADED).add("Loading global config", new Executable() {
            public void run(Reactor session) throws Exception {
                XmlFile cfg = getConfigFile();
                if (cfg.exists()) {
                    // reset some data that may not exist in the disk file
                    // so that we can take a proper compensation action later.
                    primaryView = null;
                    views.clear();

                    // load from disk
                    cfg.unmarshal(Hudson.this);
                }

                // if we are loading old data that doesn't have this field
                if (slaves == null) slaves = new NodeList();

                clouds.setOwner(Hudson.this);
                items.clear();
            }
        });

        for (final File subdir : subdirs) {
            g.requires(loadHudson).attains(JOB_LOADED).notFatal().add("Loading job "+subdir.getName(),new Executable() {
                public void run(Reactor session) throws Exception {
                    TopLevelItem item = (TopLevelItem) Items.load(Hudson.this, subdir);
                    items.put(item.getName(), item);
                }
            });
        }

        g.requires(JOB_LOADED).add("Finalizing set up",new Executable() {
            public void run(Reactor session) throws Exception {
                rebuildDependencyGraph();

                {// recompute label objects - populates the labels mapping.
                    for (Node slave : slaves)
                        // Note that not all labels are visible until the slaves have connected.
                        slave.getAssignedLabels();
                    getAssignedLabels();
                }

                // initialize views by inserting the default view if necessary
                // this is both for clean Hudson and for backward compatibility.
                if(views.size()==0 || primaryView==null) {
                    View v = new AllView(Messages.Hudson_ViewName());
                    v.owner = Hudson.this;
                    views.add(0,v);
                    primaryView = v.getViewName();
                }

                // read in old data that doesn't have the security field set
                if(authorizationStrategy==null) {
                    if(useSecurity==null || !useSecurity)
                        authorizationStrategy = AuthorizationStrategy.UNSECURED;
                    else
                        authorizationStrategy = new LegacyAuthorizationStrategy();
                }
                if(securityRealm==null) {
                    if(useSecurity==null || !useSecurity)
                        setSecurityRealm(SecurityRealm.NO_AUTHENTICATION);
                    else
                        setSecurityRealm(new LegacySecurityRealm());
                } else {
                    // force the set to proxy
                    setSecurityRealm(securityRealm);
                }

                if(useSecurity!=null && !useSecurity) {
                    // forced reset to the unsecure mode.
                    // this works as an escape hatch for people who locked themselves out.
                    authorizationStrategy = AuthorizationStrategy.UNSECURED;
                    setSecurityRealm(SecurityRealm.NO_AUTHENTICATION);
                }

                // Initialize the filter with the crumb issuer
                setCrumbIssuer(crumbIssuer);

                // auto register root actions
                for (Action a : getExtensionList(RootAction.class))
                    if (!actions.contains(a)) actions.add(a);
            }
        });

        return g;
    }

    /**
     * Save the settings to a file.
     */
    public synchronized void save() throws IOException {
        if(BulkChange.contains(this))   return;
        getConfigFile().write(this);
        SaveableListener.fireOnChange(this, getConfigFile());
    }


    /**
     * Called to shut down the system.
     */
    public void cleanUp() {
        Set<Future<?>> pending = new HashSet<Future<?>>();
        terminating = true;
        for( Computer c : computers.values() ) {
            c.interrupt();
            c.kill();
            pending.add(c.disconnect(null));
        }
        if(udpBroadcastThread!=null)
            udpBroadcastThread.shutdown();
        if(dnsMultiCast!=null)
            dnsMultiCast.close();
        ExternalJob.reloadThread.interrupt();
        Trigger.timer.cancel();
        // TODO: how to wait for the completion of the last job?
        Trigger.timer = null;
        if(tcpSlaveAgentListener!=null)
            tcpSlaveAgentListener.shutdown();

        if(pluginManager!=null) // be defensive. there could be some ugly timing related issues
            pluginManager.stop();

        if(getRootDir().exists())
            // if we are aborting because we failed to create HUDSON_HOME,
            // don't try to save. Issue #536
            getQueue().save();

        threadPoolForLoad.shutdown();
        for (Future<?> f : pending)
            try {
                f.get(10, TimeUnit.SECONDS);    // if clean up operation didn't complete in time, we fail the test
            } catch (InterruptedException e) {
                Thread.currentThread().interrupt();
                break;  // someone wants us to die now. quick!
            } catch (ExecutionException e) {
                LOGGER.log(Level.WARNING, "Failed to shut down properly",e);
            } catch (TimeoutException e) {
                LOGGER.log(Level.WARNING, "Failed to shut down properly",e);
            }

        LogFactory.releaseAll();

        theInstance = null;
    }

    public Object getDynamic(String token) {
        for (Action a : getActions())
            if(a.getUrlName().equals(token) || a.getUrlName().equals('/'+token))
                return a;
        for (Action a : getManagementLinks())
            if(a.getUrlName().equals(token))
                return a;
        return null;
    }


//
//
// actions
//
//
    /**
     * Accepts submission from the configuration page.
     */
    public synchronized void doConfigSubmit( StaplerRequest req, StaplerResponse rsp ) throws IOException, ServletException, FormException {
        BulkChange bc = new BulkChange(this);
        try {
            checkPermission(ADMINISTER);
            for (ConfigurationListener l : ConfigurationListener.all())
                l.onChanged();

            req.setCharacterEncoding("UTF-8");

            JSONObject json = req.getSubmittedForm();

            // keep using 'useSecurity' field as the main configuration setting
            // until we get the new security implementation working
            // useSecurity = null;
            if (json.has("use_security")) {
                useSecurity = true;
                JSONObject security = json.getJSONObject("use_security");
                setSecurityRealm(SecurityRealm.all().newInstanceFromRadioList(security,"realm"));
                setAuthorizationStrategy(AuthorizationStrategy.all().newInstanceFromRadioList(security, "authorization"));
            } else {
                useSecurity = null;
                setSecurityRealm(SecurityRealm.NO_AUTHENTICATION);
                authorizationStrategy = AuthorizationStrategy.UNSECURED;
            }

            if (json.has("csrf")) {
            	JSONObject csrf = json.getJSONObject("csrf");
                setCrumbIssuer(CrumbIssuer.all().newInstanceFromRadioList(csrf, "issuer"));
            } else {
            	setCrumbIssuer(null);
            }

            if (json.has("viewsTabBar")) {
                viewsTabBar = req.bindJSON(ViewsTabBar.class,json.getJSONObject("viewsTabBar"));
            } else {
                viewsTabBar = new DefaultViewsTabBar();
            }

            if (json.has("myViewsTabBar")) {
                myViewsTabBar = req.bindJSON(MyViewsTabBar.class,json.getJSONObject("myViewsTabBar"));
            } else {
                myViewsTabBar = new DefaultMyViewsTabBar();
            }

            primaryView = json.has("primaryView") ? json.getString("primaryView") : getViews().iterator().next().getViewName();
            
            noUsageStatistics = json.has("usageStatisticsCollected") ? null : true;

            {
                String v = req.getParameter("slaveAgentPortType");
                if(!isUseSecurity() || v==null || v.equals("random"))
                    slaveAgentPort = 0;
                else
                if(v.equals("disable"))
                    slaveAgentPort = -1;
                else {
                    try {
                        slaveAgentPort = Integer.parseInt(req.getParameter("slaveAgentPort"));
                    } catch (NumberFormatException e) {
                        throw new FormException(Messages.Hudson_BadPortNumber(req.getParameter("slaveAgentPort")),"slaveAgentPort");
                    }
                }

                // relaunch the agent
                if(tcpSlaveAgentListener==null) {
                    if(slaveAgentPort!=-1)
                        tcpSlaveAgentListener = new TcpSlaveAgentListener(slaveAgentPort);
                } else {
                    if(tcpSlaveAgentListener.configuredPort!=slaveAgentPort) {
                        tcpSlaveAgentListener.shutdown();
                        tcpSlaveAgentListener = null;
                        if(slaveAgentPort!=-1)
                            tcpSlaveAgentListener = new TcpSlaveAgentListener(slaveAgentPort);
                    }
                }
            }

            numExecutors = json.getInt("numExecutors");
            if(req.hasParameter("master.mode"))
                mode = Mode.valueOf(req.getParameter("master.mode"));
            else
                mode = Mode.NORMAL;

            label = json.optString("labelString","");

            quietPeriod = json.getInt("quiet_period");
            
            scmCheckoutRetryCount = json.getInt("retry_count");

            systemMessage = Util.nullify(req.getParameter("system_message"));

            jdks.clear();
            jdks.addAll(req.bindJSONToList(JDK.class,json.get("jdks")));

            boolean result = true;
            for( Descriptor<?> d : Functions.getSortedDescriptorsForGlobalConfig() )
                result &= configureDescriptor(req,json,d);

            for( JSONObject o : StructuredForm.toList(json,"plugin"))
                pluginManager.getPlugin(o.getString("name")).getPlugin().configure(req, o);

            clouds.rebuildHetero(req,json, Cloud.all(), "cloud");

            JSONObject np = json.getJSONObject("globalNodeProperties");
            if (np != null) {
                globalNodeProperties.rebuild(req, np, NodeProperty.for_(this));
            }

            version = VERSION;

            save();
            updateComputerList();
            if(result)
                rsp.sendRedirect(req.getContextPath()+'/');  // go to the top page
            else
                rsp.sendRedirect("configure"); // back to config
        } finally {
            bc.commit();
        }
    }

    public CrumbIssuer getCrumbIssuer() {
        return crumbIssuer;
    }
    
    public void setCrumbIssuer(CrumbIssuer issuer) {
        crumbIssuer = issuer;
    }

    public synchronized void doTestPost( StaplerRequest req, StaplerResponse rsp ) throws IOException, ServletException {
        JSONObject form = req.getSubmittedForm();
        rsp.sendRedirect("foo");
    }

    private boolean configureDescriptor(StaplerRequest req, JSONObject json, Descriptor<?> d) throws FormException {
        // collapse the structure to remain backward compatible with the JSON structure before 1.
        String name = d.getJsonSafeClassName();
        JSONObject js = json.has(name) ? json.getJSONObject(name) : new JSONObject(); // if it doesn't have the property, the method returns invalid null object.
        json.putAll(js);
        return d.configure(req, js);
    }

    /**
     * Accepts submission from the configuration page.
     */
    public synchronized void doConfigExecutorsSubmit( StaplerRequest req, StaplerResponse rsp ) throws IOException, ServletException {
        checkPermission(ADMINISTER);

        BulkChange bc = new BulkChange(this);
        try {
            JSONObject json = req.getSubmittedForm();

            setNumExecutors(Integer.parseInt(req.getParameter("numExecutors")));
            if(req.hasParameter("master.mode"))
                mode = Mode.valueOf(req.getParameter("master.mode"));
            else
                mode = Mode.NORMAL;

            setNodes(req.bindJSONToList(Slave.class,json.get("slaves")));
        } finally {
            bc.commit();
        }

        rsp.sendRedirect(req.getContextPath()+'/');  // go to the top page
    }

    /**
     * Accepts the new description.
     */
    public synchronized void doSubmitDescription( StaplerRequest req, StaplerResponse rsp ) throws IOException, ServletException {
        getPrimaryView().doSubmitDescription(req,rsp);
    }

    /**
     * @deprecated as of 1.317
     *      Use {@link #doQuietDown()} instead.
     */
    public synchronized void doQuietDown(StaplerResponse rsp) throws IOException, ServletException {
        doQuietDown().generateResponse(null,rsp,this);
    }

    public synchronized HttpRedirect doQuietDown() throws IOException {
        try {
            return doQuietDown(false,0);
        } catch (InterruptedException e) {
            throw new AssertionError(); // impossible
        }
    }

    @CLIMethod(name="quiet-down")
    public HttpRedirect doQuietDown(
            @Option(name="-block",usage="Block until the system really quiets down and no builds are running") @QueryParameter boolean block,
            @Option(name="-timeout",usage="If non-zero, only block up to the specified number of milliseconds") @QueryParameter int timeout) throws InterruptedException, IOException {
        synchronized (this) {
            checkPermission(ADMINISTER);
            isQuietingDown = true;
        }
        if (block) {
            if (timeout > 0) timeout += System.currentTimeMillis();
            while (isQuietingDown
                   && (timeout <= 0 || System.currentTimeMillis() < timeout)
                   && !RestartListener.isAllReady()) {
                Thread.sleep(1000);
            }
        }
        return new HttpRedirect(".");
    }

    @CLIMethod(name="cancel-quiet-down")
    public synchronized HttpRedirect doCancelQuietDown() {
        checkPermission(ADMINISTER);
        isQuietingDown = false;
        getQueue().scheduleMaintenance();
        return new HttpRedirect(".");
    }

    /**
     * Backward compatibility. Redirect to the thread dump.
     */
    public void doClassicThreadDump(StaplerResponse rsp) throws IOException, ServletException {
        rsp.sendRedirect2("threadDump");
    }

    public synchronized Item doCreateItem( StaplerRequest req, StaplerResponse rsp ) throws IOException, ServletException {
        checkPermission(Job.CREATE);

        TopLevelItem result;

        String requestContentType = req.getContentType();
        if(requestContentType==null) {
            rsp.sendError(HttpServletResponse.SC_BAD_REQUEST,"No Content-Type header set");
            return null;
        }
        boolean isXmlSubmission = requestContentType.startsWith("application/xml") || requestContentType.startsWith("text/xml");
        if(!isXmlSubmission) {
            // containers often implement RFCs incorrectly in that it doesn't interpret query parameter
            // decoding with UTF-8. This will ensure we get it right.
            // but doing this for config.xml submission could potentiall overwrite valid
            // "text/xml;charset=xxx"
            req.setCharacterEncoding("UTF-8");
        }

        String name = req.getParameter("name");
        if(name==null) {
            rsp.sendError(HttpServletResponse.SC_BAD_REQUEST,"Query parameter 'name' is required");
            return null;
        }

        name = checkJobName(name);

        String mode = req.getParameter("mode");
        if(mode!=null && mode.equals("copy")) {
            String from = req.getParameter("from");
            TopLevelItem src = getItem(from);
            if(src==null) {
                rsp.setStatus(SC_BAD_REQUEST);
                if(Util.fixEmpty(from)==null)
                    sendError("Specify which job to copy",req,rsp);
                else
                    sendError("No such job: "+from,req,rsp);
                return null;
            }

            result = copy(src,name);
        } else {
            if(isXmlSubmission) {
                result = createProjectFromXML(name, req.getInputStream());
                rsp.setStatus(HttpServletResponse.SC_OK);
                return result;
            } else {
                if(mode==null) {
                    rsp.sendError(SC_BAD_REQUEST);
                    return null;
                }
                // create empty job and redirect to the project config screen
                result = createProject(Items.getDescriptor(mode), name);
            }
        }

        // send the browser to the config page
        // use View to trim view/{default-view} from URL if possible
        String redirect = result.getUrl()+"configure";
        List<Ancestor> ancestors = req.getAncestors();
        for (int i = ancestors.size() - 1; i >= 0; i--) {
            Object o = ancestors.get(i).getObject();
            if (o instanceof View) {
                redirect = req.getContextPath() + '/' + ((View)o).getUrl() + redirect;
                break;
            }
        }
        rsp.sendRedirect2(redirect);
        return result;
    }

    /**
     * Creates a new job from its configuration XML. The type of the job created will be determined by
     * what's in this XML.
     * @since 1.319
     */
    public TopLevelItem createProjectFromXML(String name, InputStream xml) throws IOException {
        // place it as config.xml
        File configXml = Items.getConfigFile(getRootDirFor(name)).getFile();
        configXml.getParentFile().mkdirs();
        try {
            IOUtils.copy(xml,configXml);

            // load it
            TopLevelItem result = (TopLevelItem)Items.load(this,configXml.getParentFile());
            items.put(name,result);

            ItemListener.fireOnCreated(result);
            rebuildDependencyGraph();

            return result;
        } catch (IOException e) {
            // if anything fails, delete the config file to avoid further confusion
            Util.deleteRecursive(configXml.getParentFile());
            throw e;
        }
    }

    /**
     * Copys a job.
     *
     * @param src
     *      A {@link TopLevelItem} to be copied.
     * @param name
     *      Name of the newly created project.
     * @return
     *      Newly created {@link TopLevelItem}.
     */
    @SuppressWarnings({"unchecked"})
    public <T extends TopLevelItem> T copy(T src, String name) throws IOException {
        T result = (T)createProject(src.getDescriptor(),name,false);

        // copy config
        Util.copyFile(Items.getConfigFile(src).getFile(),Items.getConfigFile(result).getFile());

        // reload from the new config
        result = (T)Items.load(this,result.getRootDir());
        result.onCopiedFrom(src);
        items.put(name,result);

        ItemListener.fireOnCopied(src,result);

        return result;
    }

    // a little more convenient overloading that assumes the caller gives us the right type
    // (or else it will fail with ClassCastException)
    public <T extends AbstractProject<?,?>> T copy(T src, String name) throws IOException {
        return (T)copy((TopLevelItem)src,name);
    }

    public synchronized void doCreateView( StaplerRequest req, StaplerResponse rsp ) throws IOException, ServletException, FormException {
        checkPermission(View.CREATE);
        addView(View.create(req,rsp, this));
    }

    /**
     * Check if the given name is suitable as a name
     * for job, view, etc.
     *
     * @throws ParseException
     *      if the given name is not good
     */
    public static void checkGoodName(String name) throws Failure {
        if(name==null || name.length()==0)
            throw new Failure(Messages.Hudson_NoName());

        for( int i=0; i<name.length(); i++ ) {
            char ch = name.charAt(i);
            if(Character.isISOControl(ch)) {
                throw new Failure(Messages.Hudson_ControlCodeNotAllowed(toPrintableName(name)));
            }
            if("?*/\\%!@#$^&|<>[]:;".indexOf(ch)!=-1)
                throw new Failure(Messages.Hudson_UnsafeChar(ch));
        }

        // looks good
    }

    /**
     * Makes sure that the given name is good as a job name.
     * @return trimmed name if valid; throws ParseException if not
     */
    private String checkJobName(String name) throws Failure {
        checkGoodName(name);
        name = name.trim();
        if(getItem(name)!=null)
            throw new Failure(Messages.Hudson_JobAlreadyExists(name));
        // looks good
        return name;
    }

    private static String toPrintableName(String name) {
        StringBuilder printableName = new StringBuilder();
        for( int i=0; i<name.length(); i++ ) {
            char ch = name.charAt(i);
            if(Character.isISOControl(ch))
                printableName.append("\\u").append((int)ch).append(';');
            else
                printableName.append(ch);
        }
        return printableName.toString();
    }

    /**
     * Checks if the user was successfully authenticated.
     *
     * @see BasicAuthenticationFilter
     */
    public void doSecured( StaplerRequest req, StaplerResponse rsp ) throws IOException, ServletException {
        if(req.getUserPrincipal()==null) {
            // authentication must have failed
            rsp.setStatus(HttpServletResponse.SC_UNAUTHORIZED);
            return;
        }

        // the user is now authenticated, so send him back to the target
        String path = req.getContextPath()+req.getOriginalRestOfPath();
        String q = req.getQueryString();
        if(q!=null)
            path += '?'+q;

        rsp.sendRedirect2(path);
    }

    /**
     * Called once the user logs in. Just forward to the top page.
     */
    public void doLoginEntry( StaplerRequest req, StaplerResponse rsp ) throws IOException {
        if(req.getUserPrincipal()==null) {
            rsp.sendRedirect2("noPrincipal");
            return;
        }

        String from = req.getParameter("from");
        if(from!=null && from.startsWith("/") && !from.equals("/loginError")) {
            rsp.sendRedirect2(from);    // I'm bit uncomfortable letting users redircted to other sites, make sure the URL falls into this domain
            return;
        }

        String url = AbstractProcessingFilter.obtainFullRequestUrl(req);
        if(url!=null) {
            // if the login redirect is initiated by Acegi
            // this should send the user back to where s/he was from.
            rsp.sendRedirect2(url);
            return;
        }

        rsp.sendRedirect2(".");
    }

    /**
     * Logs out the user.
     */
    public void doLogout( StaplerRequest req, StaplerResponse rsp ) throws IOException, ServletException {
        securityRealm.doLogout(req,rsp);
    }

    /**
     * Serves jar files for JNLP slave agents.
     */
    public Slave.JnlpJar getJnlpJars(String fileName) {
        return new Slave.JnlpJar(fileName);
    }

    public Slave.JnlpJar doJnlpJars(StaplerRequest req) {
        return new Slave.JnlpJar(req.getRestOfPath());
    }

    /**
     * RSS feed for log entries.
     *
     * @deprecated
     *   As on 1.267, moved to "/log/rss..."
     */
    public void doLogRss( StaplerRequest req, StaplerResponse rsp ) throws IOException, ServletException {
        String qs = req.getQueryString();
        rsp.sendRedirect2("./log/rss"+(qs==null?"":'?'+qs));
    }

    /**
     * Reloads the configuration.
     */
    @CLIMethod(name="reload-configuration")
    public synchronized HttpResponse doReload() throws IOException {
        checkPermission(ADMINISTER);

        // engage "loading ..." UI and then run the actual task in a separate thread
        servletContext.setAttribute("app",new HudsonIsLoading());

        new Thread("Hudson config reload thread") {
            @Override
            public void run() {
                try {
                    SecurityContextHolder.getContext().setAuthentication(ACL.SYSTEM);
                    reload();
                } catch (IOException e) {
                    LOGGER.log(SEVERE,"Failed to reload Hudson config",e);
                } catch (ReactorException e) {
                    LOGGER.log(SEVERE,"Failed to reload Hudson config",e);
                } catch (InterruptedException e) {
                    LOGGER.log(SEVERE,"Failed to reload Hudson config",e);
                }
            }
        }.start();

        return HttpResponses.redirectViaContextPath("/");
    }

    /**
     * Reloads the configuration synchronously.
     */
    public void reload() throws IOException, InterruptedException, ReactorException {
        executeReactor(null,loadTasks());
        User.reload();
        servletContext.setAttribute("app", this);
    }

    /**
     * Do a finger-print check.
     */
    public void doDoFingerprintCheck( StaplerRequest req, StaplerResponse rsp ) throws IOException, ServletException {
        // Parse the request
        MultipartFormDataParser p = new MultipartFormDataParser(req);
        if(Hudson.getInstance().isUseCrumbs() && !Hudson.getInstance().getCrumbIssuer().validateCrumb(req, p)) {
            rsp.sendError(HttpServletResponse.SC_FORBIDDEN,"No crumb found");                
        }
        try {
            rsp.sendRedirect2(req.getContextPath()+"/fingerprint/"+
                Util.getDigestOf(p.getFileItem("name").getInputStream())+'/');
        } finally {
            p.cleanUp();
        }
    }

    /**
     * For debugging. Expose URL to perform GC.
     */
    public void doGc(StaplerResponse rsp) throws IOException {
        checkPermission(Hudson.ADMINISTER);
        System.gc();
        rsp.setStatus(HttpServletResponse.SC_OK);
        rsp.setContentType("text/plain");
        rsp.getWriter().println("GCed");
    }

    /**
     * Simulates OutOfMemoryError.
     * Useful to make sure OutOfMemoryHeapDump setting.
     */
    public void doSimulateOutOfMemory() throws IOException {
        checkPermission(ADMINISTER);

        System.out.println("Creating artificial OutOfMemoryError situation");
        List<Object> args = new ArrayList<Object>();
        while (true)
            args.add(new byte[1024*1024]);
    }

    private transient final Map<UUID,FullDuplexHttpChannel> duplexChannels = new HashMap<UUID, FullDuplexHttpChannel>();

    /**
     * Handles HTTP requests for duplex channels for CLI.
     */
    public void doCli(StaplerRequest req, StaplerResponse rsp) throws IOException, ServletException, InterruptedException {
        if (!"POST".equals(req.getMethod())) {
            // for GET request, serve _cli.jelly, assuming this is a browser
            checkPermission(READ);
            req.getView(this,"_cli.jelly").forward(req,rsp);
            return;
        }

        // do not require any permission to establish a CLI connection
        // the actual authentication for the connecting Channel is done by CLICommand

        UUID uuid = UUID.fromString(req.getHeader("Session"));
        rsp.setHeader("Hudson-Duplex",""); // set the header so that the client would know

        FullDuplexHttpChannel server;
        if(req.getHeader("Side").equals("download")) {
            duplexChannels.put(uuid,server=new FullDuplexHttpChannel(uuid, !hasPermission(ADMINISTER)) {
                protected void main(Channel channel) throws IOException, InterruptedException {
                    // capture the identity given by the transport, since this can be useful for SecurityRealm.createCliAuthenticator()
                    channel.setProperty(CLICommand.TRANSPORT_AUTHENTICATION,getAuthentication());
                    channel.setProperty(CliEntryPoint.class.getName(),new CliManagerImpl());
                }
            });
            try {
                server.download(req,rsp);
            } finally {
                duplexChannels.remove(uuid);
            }
        } else {
            duplexChannels.get(uuid).upload(req,rsp);
        }
    }

    /**
     * Binds /userContent/... to $HUDSON_HOME/userContent.
     */
    public DirectoryBrowserSupport doUserContent() {
        return new DirectoryBrowserSupport(this,getRootPath().child("userContent"),"User content","folder.gif",true);
    }

    /**
     * Perform a restart of Hudson, if we can.
     *
     * This first replaces "app" to {@link HudsonIsRestarting}
     */
    @CLIMethod(name="restart")
    public void doRestart(StaplerRequest req, StaplerResponse rsp) throws IOException, ServletException, RestartNotSupportedException {
        checkPermission(ADMINISTER);
        if (req != null && req.getMethod().equals("GET")) {
            req.getView(this,"_restart.jelly").forward(req,rsp);
            return;
        }

        restart();

        if (rsp != null) // null for CLI
            rsp.sendRedirect2(".");
    }

    /**
     * Queues up a restart of Hudson for when there are no builds running, if we can.
     *
     * This first replaces "app" to {@link HudsonIsRestarting}
     * 
     * @since 1.332
     */
    @CLIMethod(name="safe-restart")
    public void doSafeRestart(StaplerRequest req, StaplerResponse rsp) throws IOException, ServletException, RestartNotSupportedException {
        checkPermission(ADMINISTER);
        if (req != null && req.getMethod().equals("GET")) {
            req.getView(this,"_safeRestart.jelly").forward(req,rsp);
            return;
        }

        safeRestart();

        if (rsp != null) // null for CLI
            rsp.sendRedirect2(".");
    }

    /**
     * Performs a restart.
     */
    public void restart() throws RestartNotSupportedException {
        final Lifecycle lifecycle = Lifecycle.get();
        lifecycle.verifyRestartable(); // verify that Hudson is restartable
        servletContext.setAttribute("app",new HudsonIsRestarting());

        new Thread("restart thread") {
            final String exitUser = getAuthentication().getName();
            @Override
            public void run() {
                try {
                    SecurityContextHolder.getContext().setAuthentication(ACL.SYSTEM);

                    // give some time for the browser to load the "reloading" page
                    Thread.sleep(5000);
                    LOGGER.severe(String.format("Restarting VM as requested by %s",exitUser));
                    for (RestartListener listener : RestartListener.all())
                        listener.onRestart();
                    lifecycle.restart();
                } catch (InterruptedException e) {
                    LOGGER.log(Level.WARNING, "Failed to restart Hudson",e);
                } catch (IOException e) {
                    LOGGER.log(Level.WARNING, "Failed to restart Hudson",e);
                }
            }
        }.start();
    }

    /**
     * Queues up a restart to be performed once there are no builds currently running.
     * @since 1.332
     */
    public void safeRestart() throws RestartNotSupportedException {
        final Lifecycle lifecycle = Lifecycle.get();
        lifecycle.verifyRestartable(); // verify that Hudson is restartable
        // Quiet down so that we won't launch new builds.
        isQuietingDown = true;
        
        new Thread("safe-restart thread") {
            final String exitUser = getAuthentication().getName();
            @Override
            public void run() {
                try {
                    SecurityContextHolder.getContext().setAuthentication(ACL.SYSTEM);

                    // Wait 'til we have no active executors.
                    doQuietDown(true, 0);

                    // Make sure isQuietingDown is still true.
                    if (isQuietingDown) {
                        servletContext.setAttribute("app",new HudsonIsRestarting());
                        // give some time for the browser to load the "reloading" page
                        LOGGER.info("Restart in 10 seconds");
                        Thread.sleep(10000);
                        LOGGER.severe(String.format("Restarting VM as requested by %s",exitUser));
                        for (RestartListener listener : RestartListener.all())
                            listener.onRestart();
                        lifecycle.restart();
                    } else {
                        LOGGER.info("Safe-restart mode cancelled");
                    }
                } catch (InterruptedException e) {
                    LOGGER.log(Level.WARNING, "Failed to restart Hudson",e);
                } catch (IOException e) {
                    LOGGER.log(Level.WARNING, "Failed to restart Hudson",e);
                }
            }
        }.start();
    }

    /**
     * Shutdown the system.
     * @since 1.161
     */
    public void doExit( StaplerRequest req, StaplerResponse rsp ) throws IOException {
        checkPermission(ADMINISTER);
        LOGGER.severe(String.format("Shutting down VM as requested by %s from %s",
                getAuthentication().getName(), req.getRemoteAddr()));
        rsp.setStatus(HttpServletResponse.SC_OK);
        rsp.setContentType("text/plain");
        PrintWriter w = rsp.getWriter();
        w.println("Shutting down");
        w.close();

        System.exit(0);
    }

    
    /**
     * Shutdown the system safely.
     * @since 1.332
     */
    public void doSafeExit( StaplerRequest req, StaplerResponse rsp ) throws IOException {
        checkPermission(ADMINISTER);
        rsp.setStatus(HttpServletResponse.SC_OK);
        rsp.setContentType("text/plain");
        PrintWriter w = rsp.getWriter();
        w.println("Shutting down as soon as all jobs are complete");
        w.close();
        isQuietingDown = true;
        final String exitUser = getAuthentication().getName();
        final String exitAddr = req.getRemoteAddr().toString();
        new Thread("safe-exit thread") {
            @Override
            public void run() {
                try {
                    SecurityContextHolder.getContext().setAuthentication(ACL.SYSTEM);
                    LOGGER.severe(String.format("Shutting down VM as requested by %s from %s",
                                                exitUser, exitAddr));
                    // Wait 'til we have no active executors.
                    while (isQuietingDown
                           && (overallLoad.computeTotalExecutors() > overallLoad.computeIdleExecutors())) {
                        Thread.sleep(5000);
                    }
                    // Make sure isQuietingDown is still true.
                    if (isQuietingDown) {
                        cleanUp();
                        System.exit(0);
                    }
                } catch (InterruptedException e) {
                    LOGGER.log(Level.WARNING, "Failed to shutdown Hudson",e);
                }
            }
        }.start();
    }

    /**
     * Gets the {@link Authentication} object that represents the user
     * associated with the current request.
     */
    public static Authentication getAuthentication() {
        Authentication a = SecurityContextHolder.getContext().getAuthentication();
        // on Tomcat while serving the login page, this is null despite the fact
        // that we have filters. Looking at the stack trace, Tomcat doesn't seem to
        // run the request through filters when this is the login request.
        // see http://www.nabble.com/Matrix-authorization-problem-tp14602081p14886312.html
        if(a==null)
            a = ANONYMOUS;
        return a;
    }

    /**
     * For system diagnostics.
     * Run arbitrary Groovy script.
     */
    public void doScript(StaplerRequest req, StaplerResponse rsp) throws IOException, ServletException {
        doScript(req, rsp, req.getView(this, "_script.jelly"));
    }

    /**
     * Run arbitrary Groovy script and return result as plain text.
     */
    public void doScriptText(StaplerRequest req, StaplerResponse rsp) throws IOException, ServletException {
        doScript(req, rsp, req.getView(this, "_scriptText.jelly"));
    }

    private void doScript(StaplerRequest req, StaplerResponse rsp, RequestDispatcher view) throws IOException, ServletException {
        // ability to run arbitrary script is dangerous
        checkPermission(ADMINISTER);

        String text = req.getParameter("script");
        if (text != null) {
            try {
                req.setAttribute("output",
                        RemotingDiagnostics.executeGroovy(text, MasterComputer.localChannel));
            } catch (InterruptedException e) {
                throw new ServletException(e);
            }
        }

        view.forward(req, rsp);
    }

    /**
     * Evaluates the Jelly script submitted by the client.
     *
     * This is useful for system administration as well as unit testing.
     */
    public void doEval(StaplerRequest req, StaplerResponse rsp) throws IOException, ServletException {
        checkPermission(ADMINISTER);
        requirePOST();

        try {
            MetaClass mc = WebApp.getCurrent().getMetaClass(getClass());
            Script script = mc.classLoader.loadTearOff(JellyClassLoaderTearOff.class).createContext().compileScript(new InputSource(req.getReader()));
            new JellyRequestDispatcher(this,script).forward(req,rsp);
        } catch (JellyException e) {
            throw new ServletException(e);
        }
    }

    /**
     * Sign up for the user account.
     */
    public void doSignup( StaplerRequest req, StaplerResponse rsp ) throws IOException, ServletException {
        req.getView(getSecurityRealm(),"signup.jelly").forward(req,rsp);
    }

    /**
     * Changes the icon size by changing the cookie
     */
    public void doIconSize( StaplerRequest req, StaplerResponse rsp ) throws IOException, ServletException {
        String qs = req.getQueryString();
        if(qs==null || !ICON_SIZE.matcher(qs).matches())
            throw new ServletException();
        Cookie cookie = new Cookie("iconSize", qs);
        cookie.setMaxAge(/* ~4 mo. */9999999); // #762
        rsp.addCookie(cookie);
        String ref = req.getHeader("Referer");
        if(ref==null)   ref=".";
        rsp.sendRedirect2(ref);
    }

    public void doFingerprintCleanup(StaplerResponse rsp) throws IOException {
        FingerprintCleanupThread.invoke();
        rsp.setStatus(HttpServletResponse.SC_OK);
        rsp.setContentType("text/plain");
        rsp.getWriter().println("Invoked");
    }

    public void doWorkspaceCleanup(StaplerResponse rsp) throws IOException {
        WorkspaceCleanupThread.invoke();
        rsp.setStatus(HttpServletResponse.SC_OK);
        rsp.setContentType("text/plain");
        rsp.getWriter().println("Invoked");
    }

    /**
     * If the user chose the default JDK, make sure we got 'java' in PATH.
     */
    public FormValidation doDefaultJDKCheck(StaplerRequest request, @QueryParameter String value) {
        if(!value.equals("(Default)"))
            // assume the user configured named ones properly in system config ---
            // or else system config should have reported form field validation errors.
            return FormValidation.ok();

        // default JDK selected. Does such java really exist?
        if(JDK.isDefaultJDKValid(Hudson.this))
            return FormValidation.ok();
        else
            return FormValidation.errorWithMarkup(Messages.Hudson_NoJavaInPath(request.getContextPath()));
    }

    /**
     * Makes sure that the given name is good as a job name.
     */
    public FormValidation doCheckJobName(@QueryParameter String value) {
        // this method can be used to check if a file exists anywhere in the file system,
        // so it should be protected.
        checkPermission(Item.CREATE);
        
        if(fixEmpty(value)==null)
            return FormValidation.ok();

        try {
            checkJobName(value);
            return FormValidation.ok();
        } catch (Failure e) {
            return FormValidation.error(e.getMessage());
        }
    }

    /**
     * Checks if a top-level view with the given name exists.
     */
    public FormValidation doViewExistsCheck(@QueryParameter String value) {
        checkPermission(View.CREATE);

        String view = fixEmpty(value);
        if(view==null) return FormValidation.ok();

        if(getView(view)==null)
            return FormValidation.ok();
        else
            return FormValidation.error(Messages.Hudson_ViewAlreadyExists(view));
    }

    /**
     * @deprecated as of 1.294
     *      Define your own check method, instead of relying on this generic one.
     */
    public void doFieldCheck(StaplerRequest req, StaplerResponse rsp) throws IOException, ServletException {
        doFieldCheck(
                fixEmpty(req.getParameter("value")),
                fixEmpty(req.getParameter("type")),
                fixEmpty(req.getParameter("errorText")),
                fixEmpty(req.getParameter("warningText"))).generateResponse(req,rsp,this);
    }

    /**
     * Checks if the value for a field is set; if not an error or warning text is displayed.
     * If the parameter "value" is not set then the parameter "errorText" is displayed
     * as an error text. If the parameter "errorText" is not set, then the parameter "warningText"
     * is displayed as a warning text.
     * <p>
     * If the text is set and the parameter "type" is set, it will validate that the value is of the
     * correct type. Supported types are "number, "number-positive" and "number-negative".
     *
     * @deprecated as of 1.324
     *      Either use client-side validation (e.g. class="required number")
     *      or define your own check method, instead of relying on this generic one.
     */
    public FormValidation doFieldCheck(@QueryParameter(fixEmpty=true) String value,
                                       @QueryParameter(fixEmpty=true) String type,
                                       @QueryParameter(fixEmpty=true) String errorText,
                                       @QueryParameter(fixEmpty=true) String warningText) {
        if (value == null) {
            if (errorText != null)
                return FormValidation.error(errorText);
            if (warningText != null)
                return FormValidation.warning(warningText);
            return FormValidation.error("No error or warning text was set for fieldCheck().");
        }

        if (type != null) {
            try {
                if (type.equalsIgnoreCase("number")) {
                    NumberFormat.getInstance().parse(value);
                } else if (type.equalsIgnoreCase("number-positive")) {
                    if (NumberFormat.getInstance().parse(value).floatValue() <= 0)
                        return FormValidation.error(Messages.Hudson_NotAPositiveNumber());
                } else if (type.equalsIgnoreCase("number-negative")) {
                    if (NumberFormat.getInstance().parse(value).floatValue() >= 0)
                        return FormValidation.error(Messages.Hudson_NotANegativeNumber());
                }
            } catch (ParseException e) {
                return FormValidation.error(Messages.Hudson_NotANumber());
            }
        }

        return FormValidation.ok();
    }

    /**
     * Serves static resources placed along with Jelly view files.
     * <p>
     * This method can serve a lot of files, so care needs to be taken
     * to make this method secure. It's not clear to me what's the best
     * strategy here, though the current implementation is based on
     * file extensions.
     */
    public void doResources(StaplerRequest req, StaplerResponse rsp) throws IOException, ServletException {
        String path = req.getRestOfPath();
        // cut off the "..." portion of /resources/.../path/to/file
        // as this is only used to make path unique (which in turn
        // allows us to set a long expiration date
        path = path.substring(path.indexOf('/',1)+1);

        int idx = path.lastIndexOf('.');
        String extension = path.substring(idx+1);
        if(ALLOWED_RESOURCE_EXTENSIONS.contains(extension)) {
            URL url = pluginManager.uberClassLoader.getResource(path);
            if(url!=null) {
                long expires = MetaClass.NO_CACHE ? 0 : 365L * 24 * 60 * 60 * 1000; /*1 year*/
                rsp.serveFile(req,url,expires);
                return;
            }
        }
        rsp.sendError(HttpServletResponse.SC_NOT_FOUND);
    }

    /**
     * Extension list that {@link #doResources(StaplerRequest, StaplerResponse)} can serve.
     * This set is mutable to allow plugins to add additional extensions.
     */
    public static final Set<String> ALLOWED_RESOURCE_EXTENSIONS = new HashSet<String>(Arrays.asList(
        "js|css|jpeg|jpg|png|gif|html|htm".split("\\|")
    ));

    /**
     * Checks if container uses UTF-8 to decode URLs. See
     * http://hudson.gotdns.com/wiki/display/HUDSON/Tomcat#Tomcat-i18n
     */
    public FormValidation doCheckURIEncoding(StaplerRequest request) throws IOException {
        request.setCharacterEncoding("UTF-8");
        // expected is non-ASCII String
        final String expected = "\u57f7\u4e8b";
        final String value = fixEmpty(request.getParameter("value"));
        if (!expected.equals(value))
            return FormValidation.warningWithMarkup(Messages.Hudson_NotUsesUTF8ToDecodeURL());
        return FormValidation.ok();
    }

    /**
     * Does not check when system default encoding is "ISO-8859-1".
     */
    public static boolean isCheckURIEncodingEnabled() {
        return !"ISO-8859-1".equalsIgnoreCase(System.getProperty("file.encoding"));
    }

    /**
     * @deprecated
     *      Use {@link Functions#isWindows()}.
     */
    public static boolean isWindows() {
        return File.pathSeparatorChar==';';
    }

    public static boolean isDarwin() {
        // according to http://developer.apple.com/technotes/tn2002/tn2110.html
        return System.getProperty("os.name").toLowerCase(Locale.ENGLISH).startsWith("mac");
    }

    /**
     * Rebuilds the dependency map.
     */
    public void rebuildDependencyGraph() {
        dependencyGraph = new DependencyGraph();
    }

    public DependencyGraph getDependencyGraph() {
        return dependencyGraph;
    }

    // for Jelly
    public List<ManagementLink> getManagementLinks() {
        return ManagementLink.all();
    }

    /**
     * Exposes the current user to <tt>/me</tt> URL.
     */
    public User getMe() {
        User u = User.current();
        if (u == null)
            throw new AccessDeniedException("/me is not available when not logged in");
        return u;
    }

    /**
     * Gets the {@link Widget}s registered on this object.
     *
     * <p>
     * Plugins who wish to contribute boxes on the side panel can add widgets
     * by {@code getWidgets().add(new MyWidget())} from {@link Plugin#start()}.
     */
    public List<Widget> getWidgets() {
        return widgets;
    }

    public Object getTarget() {
        try {
            checkPermission(READ);
        } catch (AccessDeniedException e) {
            String rest = Stapler.getCurrentRequest().getRestOfPath();
            if(rest.startsWith("/login")
            || rest.startsWith("/logout")
            || rest.startsWith("/accessDenied")
            || rest.startsWith("/signup")
            || rest.startsWith("/jnlpJars/")
            || rest.startsWith("/tcpSlaveAgentListener")
            || rest.startsWith("/cli")
            || rest.startsWith("/whoAmI")
            || rest.startsWith("/securityRealm"))
                return this;    // URLs that are always visible without READ permission
            throw e;
        }
        return this;
    }

    /**
     * Fallback to the primary view.
     */
    public View getStaplerFallback() {
        return getPrimaryView();
    }

    public static final class MasterComputer extends Computer {
        private MasterComputer() {
            super(Hudson.getInstance());
        }

        /**
         * Returns "" to match with {@link Hudson#getNodeName()}.
         */
        @Override
        public String getName() {
            return "";
        }

        @Override
        public boolean isConnecting() {
            return false;
        }

        @Override
        public String getDisplayName() {
            return Messages.Hudson_Computer_DisplayName();
        }

        @Override
        public String getCaption() {
            return Messages.Hudson_Computer_Caption();
        }

        @Override
        public String getUrl() {
            return "computer/(master)/";
        }

        public RetentionStrategy getRetentionStrategy() {
            return RetentionStrategy.NOOP;
        }

        /**
         * Report an error.
         */
        @Override
        public HttpResponse doDoDelete() throws IOException {
            throw HttpResponses.status(SC_BAD_REQUEST);
        }

        @Override
        public void doConfigSubmit(StaplerRequest req, StaplerResponse rsp) throws IOException, ServletException {
            // the master node isn't in the Hudson.getNodes(), so this method makes no sense.
            throw new UnsupportedOperationException();
        }

        @Override
        public boolean hasPermission(Permission permission) {
            // no one should be allowed to delete the master.
            // this hides the "delete" link from the /computer/(master) page.
            if(permission==Computer.DELETE)
                return false;
            // Configuration of master node requires ADMINISTER permission
            return super.hasPermission(permission==Computer.CONFIGURE ? Hudson.ADMINISTER : permission);
        }

        @Override
        public VirtualChannel getChannel() {
            return localChannel;
        }

        @Override
        public Charset getDefaultCharset() {
            return Charset.defaultCharset();
        }

        public List<LogRecord> getLogRecords() throws IOException, InterruptedException {
            return logRecords;
        }

        public void doLaunchSlaveAgent(StaplerRequest req, StaplerResponse rsp) throws IOException, ServletException {
            // this computer never returns null from channel, so
            // this method shall never be invoked.
            rsp.sendError(SC_NOT_FOUND);
        }

        /**
         * Redirect the master configuration to /configure.
         */
        public void doConfigure(StaplerRequest req, StaplerResponse rsp) throws IOException, ServletException {
            rsp.sendRedirect2(req.getContextPath()+"/configure");
        }

        protected Future<?> _connect(boolean forceReconnect) {
            return Futures.precomputed(null);
        }

        /**
         * {@link LocalChannel} instance that can be used to execute programs locally.
         */
        public static final LocalChannel localChannel = new LocalChannel(threadPoolForRemoting);
    }

    /**
     * Shortcut for {@code Hudson.getInstance().lookup.get(type)}
     */
    public static <T> T lookup(Class<T> type) {
        return Hudson.getInstance().lookup.get(type);
    }
    
    /**
     * @deprecated since 2007-12-18.
     *      Use {@link #checkPermission(Permission)}
     */
    public static boolean adminCheck() throws IOException {
        return adminCheck(Stapler.getCurrentRequest(), Stapler.getCurrentResponse());
    }

    /**
     * @deprecated since 2007-12-18.
     *      Use {@link #checkPermission(Permission)}
     */
    public static boolean adminCheck(StaplerRequest req,StaplerResponse rsp) throws IOException {
        if (isAdmin(req)) return true;

        rsp.sendError(StaplerResponse.SC_FORBIDDEN);
        return false;
    }

    /**
     * Checks if the current user (for which we are processing the current request)
     * has the admin access.
     *
     * @deprecated since 2007-12-18.
     *      This method is deprecated when Hudson moved from simple Unix root-like model
     *      of "admin gets to do everything, and others don't have any privilege" to more
     *      complex {@link ACL} and {@link Permission} based scheme.
     *
     *      <p>
     *      For a quick migration, use {@code Hudson.getInstance().getACL().hasPermission(Hudson.ADMINISTER)}
     *      To check if the user has the 'administer' role in Hudson.
     *
     *      <p>
     *      But ideally, your plugin should first identify a suitable {@link Permission} (or create one,
     *      if appropriate), then identify a suitable {@link AccessControlled} object to check its permission
     *      against.
     */
    public static boolean isAdmin() {
        return Hudson.getInstance().getACL().hasPermission(ADMINISTER);
    }

    /**
     * @deprecated since 2007-12-18.
     *      Define a custom {@link Permission} and check against ACL.
     *      See {@link #isAdmin()} for more instructions.
     */
    public static boolean isAdmin(StaplerRequest req) {
        return isAdmin();
    }

    /**
     * Live view of recent {@link LogRecord}s produced by Hudson.
     */
    public static List<LogRecord> logRecords = Collections.emptyList(); // initialized to dummy value to avoid NPE

    /**
     * Thread-safe reusable {@link XStream}.
     */
    public static final XStream XSTREAM = new XStream2();

    private static final int TWICE_CPU_NUM = Runtime.getRuntime().availableProcessors() * 2;

    /**
     * Thread pool used to load configuration in parallel, to improve the start up time.
     * <p>
     * The idea here is to overlap the CPU and I/O, so we want more threads than CPU numbers.
     */
    /*package*/ transient final ExecutorService threadPoolForLoad = new ThreadPoolExecutor(
        TWICE_CPU_NUM, TWICE_CPU_NUM,
        5L, TimeUnit.SECONDS, new LinkedBlockingQueue<Runnable>(), new DaemonThreadFactory());


    private static void computeVersion(ServletContext context) {
        // set the version
        Properties props = new Properties();
        try {
            InputStream is = Hudson.class.getResourceAsStream("hudson-version.properties");
            if(is!=null)
                props.load(is);
        } catch (IOException e) {
            e.printStackTrace(); // if the version properties is missing, that's OK.
        }
        String ver = props.getProperty("version");
        if(ver==null)   ver="?";
        VERSION = ver;
        context.setAttribute("version",ver);
        VERSION_HASH = Util.getDigestOf(ver).substring(0, 8);

        if(ver.equals("?") || Boolean.getBoolean("hudson.script.noCache"))
            RESOURCE_PATH = "";
        else
            RESOURCE_PATH = "/static/"+VERSION_HASH;

        VIEW_RESOURCE_PATH = "/resources/"+ VERSION_HASH;
    }

    /**
     * Version number of this Hudson.
     */
    public static String VERSION="?";

    /**
     * Parses {@link #VERSION} into {@link VersionNumber}, or null if it's not parseable as a version number
     * (such as when Hudson is run with "mvn hudson-dev:run")
     */
    public static VersionNumber getVersion() {
        try {
            return new VersionNumber(VERSION);
        } catch (NumberFormatException e) {
            try {
                // for non-released version of Hudson, this looks like "1.345 (private-foobar), so try to approximate.
                int idx = VERSION.indexOf(' ');
                if (idx>0)
                    return new VersionNumber(VERSION.substring(0,idx));
            } catch (NumberFormatException _) {
                // fall through
            }

            // totally unparseable
            return null;
        }
    }

    /**
     * Hash of {@link #VERSION}.
     */
    public static String VERSION_HASH;

    /**
     * Prefix to static resources like images and javascripts in the war file.
     * Either "" or strings like "/static/VERSION", which avoids Hudson to pick up
     * stale cache when the user upgrades to a different version.
     * <p>
     * Value computed in {@link WebAppMain}.
     */
    public static String RESOURCE_PATH = "";

    /**
     * Prefix to resources alongside view scripts.
     * Strings like "/resources/VERSION", which avoids Hudson to pick up
     * stale cache when the user upgrades to a different version.
     * <p>
     * Value computed in {@link WebAppMain}.
     */
    public static String VIEW_RESOURCE_PATH = "/resources/TBD";

    public static boolean PARALLEL_LOAD = !"false".equals(System.getProperty(Hudson.class.getName()+".parallelLoad"));
    public static boolean KILL_AFTER_LOAD = Boolean.getBoolean(Hudson.class.getName()+".killAfterLoad");
    public static boolean LOG_STARTUP_PERFORMANCE = Boolean.getBoolean(Hudson.class.getName()+".logStartupPerformance");
    private static final boolean CONSISTENT_HASH = true; // Boolean.getBoolean(Hudson.class.getName()+".consistentHash");
    /**
     * Enabled by default as of 1.337. Will keep it for a while just in case we have some serious problems.
     */
    public static boolean FLYWEIGHT_SUPPORT = !"false".equals(System.getProperty(Hudson.class.getName()+".flyweightSupport"));

    /**
     * Tentative switch to activate the concurrent build behavior.
     * When we merge this back to the trunk, this allows us to keep
     * this feature hidden for a while until we iron out the kinks.
     * @see AbstractProject#isConcurrentBuild()
     */
    public static boolean CONCURRENT_BUILD = true;

    /**
     * Switch to enable people to use a shorter workspace name.
     */
    private static final String WORKSPACE_DIRNAME = System.getProperty(Hudson.class.getName()+".workspaceDirName","workspace");

    /**
     * Automatically try to launch a slave when Hudson is initialized or a new slave is created.
     */
    public static boolean AUTOMATIC_SLAVE_LAUNCH = true;
    
    private static final Logger LOGGER = Logger.getLogger(Hudson.class.getName());

    private static final Pattern ICON_SIZE = Pattern.compile("\\d+x\\d+");

    public static final PermissionGroup PERMISSIONS = Permission.HUDSON_PERMISSIONS;
    public static final Permission ADMINISTER = Permission.HUDSON_ADMINISTER;
    public static final Permission READ = new Permission(PERMISSIONS,"Read",Messages._Hudson_ReadPermission_Description(),Permission.READ);

    /**
     * {@link Authentication} object that represents the anonymous user.
     * Because Acegi creates its own {@link AnonymousAuthenticationToken} instances, the code must not
     * expect the singleton semantics. This is just a convenient instance.
     *
     * @since 1.343
     */
    public static final Authentication ANONYMOUS = new AnonymousAuthenticationToken(
            "anonymous","anonymous",new GrantedAuthority[]{new GrantedAuthorityImpl("anonymous")});

    static {
        XSTREAM.alias("hudson",Hudson.class);
        XSTREAM.alias("slave", DumbSlave.class);
        XSTREAM.alias("jdk",JDK.class);
        // for backward compatibility with <1.75, recognize the tag name "view" as well.
        XSTREAM.alias("view", ListView.class);
        XSTREAM.alias("listView", ListView.class);
        // this seems to be necessary to force registration of converter early enough
        Mode.class.getEnumConstants();

        // double check that initialization order didn't do any harm
        assert PERMISSIONS!=null;
        assert ADMINISTER!=null;
    }
}<|MERGE_RESOLUTION|>--- conflicted
+++ resolved
@@ -65,10 +65,6 @@
 import hudson.lifecycle.RestartNotSupportedException;
 import hudson.model.Descriptor.FormException;
 import hudson.model.labels.LabelAtom;
-<<<<<<< HEAD
-import hudson.model.listeners.ConfigurationListener;
-=======
->>>>>>> f52fffc8
 import hudson.model.listeners.ItemListener;
 import hudson.model.listeners.SCMListener;
 import hudson.model.listeners.SaveableListener;
@@ -667,7 +663,6 @@
             SecurityContextHolder.clearContext();
         }
     }
-<<<<<<< HEAD
 
     /**
      * Executes a reactor.
@@ -687,27 +682,6 @@
                 SecurityContextHolder.getContext().setAuthentication(ACL.SYSTEM);   // full access in the initialization thread
                 String taskName = task.getDisplayName();
 
-=======
-
-    /**
-     * Executes a reactor.
-     *
-     * @param is
-     *      If non-null, this can be consulted for ignoring some tasks. Only used during the initialization of Hudson.
-     */
-    private void executeReactor(final InitStrategy is, TaskBuilder... builders) throws IOException, InterruptedException, ReactorException {
-        Reactor reactor = new Reactor(builders) {
-            /**
-             * Sets the thread name to the task for better diagnostics.
-             */
-            @Override
-            protected void runTask(Task task) throws Exception {
-                if (is!=null && is.skipInitTask(task))  return;
-
-                SecurityContextHolder.getContext().setAuthentication(ACL.SYSTEM);   // full access in the initialization thread
-                String taskName = task.getDisplayName();
-
->>>>>>> f52fffc8
                 Thread t = Thread.currentThread();
                 String name = t.getName();
                 if (taskName !=null)
@@ -1313,28 +1287,6 @@
     @Exported
     public synchronized Collection<View> getViews() {
         List<View> copy = new ArrayList<View>(views);
-        Iterator<View> iter = copy.iterator();
-        while(iter.hasNext()) {
-           View lv = iter.next();
-           if ((lv instanceof OneAndOneView) && (((OneAndOneView)lv).getViewType()!=null)){
-             if((!Hudson.getInstance().hasPermission(Hudson.ADMINISTER))&& (((OneAndOneView)lv).getViewType().equals(OneAndOneView.VIEWTYPEADMIN)))
-                  iter.remove();
-              else if (((OneAndOneView)lv).getViewType().equals(OneAndOneView.VIEWTYPEUSER) && (Hudson.getAuthentication().getName()==null))
-                  iter.remove();
-              else if (((OneAndOneView)lv).getViewType().equals(OneAndOneView.VIEWTYPEUSER) && (Hudson.getAuthentication().getName()!=null)){
-                  String[] users = ((OneAndOneView)lv).getViewUserName().split("[,\\s]+");
-                  boolean removeEntry = true;
-                  for(int i=0;i<users.length;i++){
-                     if(Hudson.getAuthentication().getName().equals(users[i]))
-                        removeEntry = false;
-                  }
-                  if (removeEntry)
-                     iter.remove();
-              }
-
-           }
-
-        }
         Collections.sort(copy, View.SORTER);
         return copy;
     }
@@ -2379,8 +2331,6 @@
         BulkChange bc = new BulkChange(this);
         try {
             checkPermission(ADMINISTER);
-            for (ConfigurationListener l : ConfigurationListener.all())
-                l.onChanged();
 
             req.setCharacterEncoding("UTF-8");
 
