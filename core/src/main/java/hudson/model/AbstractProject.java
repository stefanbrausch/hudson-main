/*
 * The MIT License
 * 
 * Copyright (c) 2004-2010, Sun Microsystems, Inc., Kohsuke Kawaguchi,
 * Brian Westrich, Erik Ramfelt, Ertan Deniz, Jean-Baptiste Quenot,
<<<<<<< HEAD
 * Luca Domenico Milanesio, R. Tyler Ballance, Stephen Connolly, Tom Huybrechts, id:cactusman
=======
 * Luca Domenico Milanesio, R. Tyler Ballance, Stephen Connolly, Tom Huybrechts,
 * id:cactusman, Yahoo! Inc.
>>>>>>> f52fffc8
 * 
 * Permission is hereby granted, free of charge, to any person obtaining a copy
 * of this software and associated documentation files (the "Software"), to deal
 * in the Software without restriction, including without limitation the rights
 * to use, copy, modify, merge, publish, distribute, sublicense, and/or sell
 * copies of the Software, and to permit persons to whom the Software is
 * furnished to do so, subject to the following conditions:
 * 
 * The above copyright notice and this permission notice shall be included in
 * all copies or substantial portions of the Software.
 * 
 * THE SOFTWARE IS PROVIDED "AS IS", WITHOUT WARRANTY OF ANY KIND, EXPRESS OR
 * IMPLIED, INCLUDING BUT NOT LIMITED TO THE WARRANTIES OF MERCHANTABILITY,
 * FITNESS FOR A PARTICULAR PURPOSE AND NONINFRINGEMENT. IN NO EVENT SHALL THE
 * AUTHORS OR COPYRIGHT HOLDERS BE LIABLE FOR ANY CLAIM, DAMAGES OR OTHER
 * LIABILITY, WHETHER IN AN ACTION OF CONTRACT, TORT OR OTHERWISE, ARISING FROM,
 * OUT OF OR IN CONNECTION WITH THE SOFTWARE OR THE USE OR OTHER DEALINGS IN
 * THE SOFTWARE.
 */
package hudson.model;

<<<<<<< HEAD
=======
import java.util.regex.Matcher;
import java.util.regex.Pattern;
>>>>>>> f52fffc8
import antlr.ANTLRException;
import hudson.AbortException;
import hudson.CopyOnWrite;
import hudson.FeedAdapter;
import hudson.FilePath;
import hudson.Launcher;
import hudson.Util;
import hudson.cli.declarative.CLIMethod;
import hudson.cli.declarative.CLIResolver;
import hudson.diagnosis.OldDataMonitor;
import hudson.model.Cause.LegacyCodeCause;
import hudson.model.Cause.RemoteCause;
import hudson.model.Cause.UserCause;
import hudson.model.Descriptor.FormException;
import hudson.model.Fingerprint.RangeSet;
import hudson.model.Queue.Executable;
import hudson.model.Queue.Task;
import hudson.model.queue.SubTask;
import hudson.model.Queue.WaitingItem;
import hudson.model.RunMap.Constructor;
import hudson.model.labels.LabelAtom;
import hudson.model.labels.LabelExpression;
import hudson.model.queue.CauseOfBlockage;
import hudson.model.queue.SubTaskContributor;
import hudson.scm.ChangeLogSet;
import hudson.scm.ChangeLogSet.Entry;
import hudson.scm.NullSCM;
import hudson.scm.PollingResult;
import hudson.scm.SCM;
import hudson.scm.SCMRevisionState;
import hudson.scm.SCMS;
import hudson.search.SearchIndexBuilder;
import hudson.security.Permission;
import hudson.slaves.WorkspaceList;
import hudson.tasks.BuildStep;
import hudson.tasks.BuildStepDescriptor;
import hudson.tasks.BuildTrigger;
import hudson.tasks.BuildWrapperDescriptor;
import hudson.tasks.Mailer;
import hudson.tasks.Publisher;
import hudson.triggers.SCMTrigger;
import hudson.triggers.Trigger;
import hudson.triggers.TriggerDescriptor;
import hudson.util.DescribableList;
import hudson.util.EditDistance;
import hudson.util.FormValidation;
import hudson.widgets.BuildHistoryWidget;
import hudson.widgets.HistoryWidget;
import net.sf.json.JSONObject;
import org.kohsuke.args4j.Argument;
import org.kohsuke.args4j.CmdLineException;
import org.kohsuke.stapler.ForwardToView;
import org.kohsuke.stapler.HttpRedirect;
import org.kohsuke.stapler.HttpResponse;
import org.kohsuke.stapler.HttpResponses;
import org.kohsuke.stapler.QueryParameter;
import org.kohsuke.stapler.StaplerRequest;
import org.kohsuke.stapler.StaplerResponse;
import org.kohsuke.stapler.export.Exported;

import javax.servlet.ServletException;
import java.io.File;
import java.io.IOException;
import java.lang.reflect.InvocationTargetException;
import java.util.ArrayList;
import java.util.Arrays;
import java.util.Calendar;
import java.util.Collection;
import java.util.Collections;
import java.util.Comparator;
import java.util.HashSet;
import java.util.List;
import java.util.Map;
import java.util.Set;
import java.util.SortedMap;
import java.util.TreeMap;
import java.util.Vector;
import java.util.concurrent.Future;
import java.util.logging.Level;
import java.util.logging.Logger;

import static hudson.scm.PollingResult.*;
import static javax.servlet.http.HttpServletResponse.*;

/**
 * Base implementation of {@link Job}s that build software.
 *
 * For now this is primarily the common part of {@link Project} and MavenModule.
 *
 * @author Kohsuke Kawaguchi
 * @see AbstractBuild
 */
public abstract class AbstractProject<P extends AbstractProject<P,R>,R extends AbstractBuild<P,R>> extends Job<P,R> implements BuildableItem {

    /**
     * {@link SCM} associated with the project.
     * To allow derived classes to link {@link SCM} config to elsewhere,
     * access to this variable should always go through {@link #getScm()}.
     */
    private volatile SCM scm = new NullSCM();

    /**
     * State returned from {@link SCM#poll(AbstractProject, Launcher, FilePath, TaskListener, SCMRevisionState)}.
     */
    private volatile transient SCMRevisionState pollingBaseline = null;

    /**
     * All the builds keyed by their build number.
     */
    protected transient /*almost final*/ RunMap<R> builds = new RunMap<R>();

    /**
     * The quiet period. Null to delegate to the system default.
     */
    private volatile Integer quietPeriod = null;
    
    /**
     * The retry count. Null to delegate to the system default.
     */
    private volatile Integer scmCheckoutRetryCount = null;

    /**
     * If this project is configured to be only built on a certain label,
     * this value will be set to that label.
     *
     * For historical reasons, this is called 'assignedNode'. Also for
     * a historical reason, null to indicate the affinity
     * with the master node.
     *
     * @see #canRoam
     */
    private String assignedNode;

    /**
     * True if this project can be built on any node.
     *
     * <p>
     * This somewhat ugly flag combination is so that we can migrate
     * existing Hudson installations nicely.
     */
    private volatile boolean canRoam;

    /**
     * True to suspend new builds.
     */
    protected volatile boolean disabled;

    /**
     * True to keep builds of this project in queue when upstream projects are
     * building. False by default to keep from breaking existing behavior.
     */
    protected volatile boolean blockBuildWhenUpstreamBuilding = false;

    /**
     * Identifies {@link JDK} to be used.
     * Null if no explicit configuration is required.
     *
     * <p>
     * Can't store {@link JDK} directly because {@link Hudson} and {@link Project}
     * are saved independently.
     *
     * @see Hudson#getJDK(String)
     */
    private volatile String jdk;

    /**
     * @deprecated since 2007-01-29.
     */
    private transient boolean enableRemoteTrigger;

    private volatile BuildAuthorizationToken authToken = null;

    /**
     * List of all {@link Trigger}s for this project.
     */
    protected List<Trigger<?>> triggers = new Vector<Trigger<?>>();

    /**
     * {@link Action}s contributed from subsidiary objects associated with
     * {@link AbstractProject}, such as from triggers, builders, publishers, etc.
     *
     * We don't want to persist them separately, and these actions
     * come and go as configuration change, so it's kept separate.
     */
    @CopyOnWrite
    protected transient volatile List<Action> transientActions = new Vector<Action>();

    private boolean concurrentBuild;

    protected AbstractProject(ItemGroup parent, String name) {
        super(parent,name);

        if(!Hudson.getInstance().getNodes().isEmpty()) {
            // if a new job is configured with Hudson that already has slave nodes
            // make it roamable by default
            canRoam = true;
        }
    }

    @Override
    public void onCreatedFromScratch() {
        super.onCreatedFromScratch();
        // solicit initial contributions, especially from TransientProjectActionFactory
        updateTransientActions();
    }

    @Override
    public void onLoad(ItemGroup<? extends Item> parent, String name) throws IOException {
        super.onLoad(parent, name);

        this.builds = new RunMap<R>();
        this.builds.load(this,new Constructor<R>() {
            public R create(File dir) throws IOException {
                return loadBuild(dir);
            }
        });

        // boolean! Can't tell if xml file contained false..
        if (enableRemoteTrigger) OldDataMonitor.report(this, "1.77");
        if(triggers==null) {
            // it didn't exist in < 1.28
            triggers = new Vector<Trigger<?>>();
            OldDataMonitor.report(this, "1.28");
        }
        for (Trigger t : triggers)
            t.start(this,false);
        if(scm==null)
            scm = new NullSCM(); // perhaps it was pointing to a plugin that no longer exists.

        if(transientActions==null)
            transientActions = new Vector<Action>();    // happens when loaded from disk
        updateTransientActions();
    }

    @Override
    protected void performDelete() throws IOException, InterruptedException {
        // prevent a new build while a delete operation is in progress
        makeDisabled(true);
        FilePath ws = getWorkspace();
        if(ws!=null) {
            Node on = getLastBuiltOn();
            getScm().processWorkspaceBeforeDeletion(this, ws, on);
            if(on!=null)
                on.getFileSystemProvisioner().discardWorkspace(this,ws);
        }
        super.performDelete();
    }

    /**
     * Does this project perform concurrent builds?
     * @since 1.319
     */
    @Exported
    public boolean isConcurrentBuild() {
        return Hudson.CONCURRENT_BUILD && concurrentBuild;
    }

    public void setConcurrentBuild(boolean b) throws IOException {
        concurrentBuild = b;
        save();
    }

    /**
     * If this project is configured to be always built on this node,
     * return that {@link Node}. Otherwise null.
     */
    public Label getAssignedLabel() {
        if(canRoam)
            return null;

        if(assignedNode==null)
            return Hudson.getInstance().getSelfLabel();
        return Hudson.getInstance().getLabel(assignedNode);
    }

    /**
     * Gets the textual representation of the assigned label as it was entered by the user.
     */
    public String getAssignedLabelString() {
        if (canRoam || assignedNode==null)    return null;
        try {
            LabelExpression.parseExpression(assignedNode);
            return assignedNode;
        } catch (ANTLRException e) {
            // must be old label or host name that includes whitespace or other unsafe chars
            return LabelAtom.escape(assignedNode);
        }
    }

    /**
     * Sets the assigned label.
     */
    public void setAssignedLabel(Label l) throws IOException {
        if(l==null) {
            canRoam = true;
            assignedNode = null;
        } else {
            canRoam = false;
            if(l==Hudson.getInstance().getSelfLabel())  assignedNode = null;
            else                                        assignedNode = l.getExpression();
        }
        save();
    }

    /**
     * Assigns this job to the given node. A convenience method over {@link #setAssignedLabel(Label)}.
     */
    public void setAssignedNode(Node l) throws IOException {
        setAssignedLabel(l.getSelfLabel());
    }

    /**
     * Get the term used in the UI to represent this kind of {@link AbstractProject}.
     * Must start with a capital letter.
     */
    @Override
    public String getPronoun() {
        return Messages.AbstractProject_Pronoun();
    }

    /**
     * Returns the root project value.
     *
     * @return the root project value.
     */
    public AbstractProject getRootProject() {
        if (this.getParent() instanceof Hudson) {
            return this;
        } else {
            return ((AbstractProject) this.getParent()).getRootProject();
        }
    }

    /**
     * Gets the directory where the module is checked out.
     *
     * @return
     *      null if the workspace is on a slave that's not connected.
     * @deprecated as of 1.319
     *      To support concurrent builds of the same project, this method is moved to {@link AbstractBuild}.
     *      For backward compatibility, this method returns the right {@link AbstractBuild#getWorkspace()} if called
     *      from {@link Executor}, and otherwise the workspace of the last build.
     *
     *      <p>
     *      If you are calling this method during a build from an executor, switch it to {@link AbstractBuild#getWorkspace()}.
     *      If you are calling this method to serve a file from the workspace, doing a form validation, etc., then
     *      use {@link #getSomeWorkspace()}
     */
    public final FilePath getWorkspace() {
        AbstractBuild b = getBuildForDeprecatedMethods();
        return b != null ? b.getWorkspace() : null;

    }
    
    /**
     * Various deprecated methods in this class all need the 'current' build.  This method returns
     * the build suitable for that purpose.
     * 
     * @return An AbstractBuild for deprecated methods to use.
     */
    private AbstractBuild getBuildForDeprecatedMethods() {
        Executor e = Executor.currentExecutor();
        if(e!=null) {
            Executable exe = e.getCurrentExecutable();
            if (exe instanceof AbstractBuild) {
                AbstractBuild b = (AbstractBuild) exe;
                if(b.getProject()==this)
                    return b;
            }
        }
        R lb = getLastBuild();
        if(lb!=null)    return lb;
        return null;
    }

    /**
     * Gets a workspace for some build of this project.
     *
     * <p>
     * This is useful for obtaining a workspace for the purpose of form field validation, where exactly
     * which build the workspace belonged is less important. The implementation makes a cursory effort
     * to find some workspace.
     *
     * @return
     *      null if there's no available workspace.
     * @since 1.319
     */
    public final FilePath getSomeWorkspace() {
        R b = getSomeBuildWithWorkspace();
        return b!=null ? b.getWorkspace() : null;
    }

    /**
     * Gets some build that has a live workspace.
     *
     * @return null if no such build exists.
     */
    public final R getSomeBuildWithWorkspace() {
        int cnt=0;
        for (R b = getLastBuild(); cnt<5 && b!=null; b=b.getPreviousBuild()) {
            FilePath ws = b.getWorkspace();
            if (ws!=null)   return b;
        }
        return null;
    }

    /**
     * Returns the root directory of the checked-out module.
     * <p>
     * This is usually where <tt>pom.xml</tt>, <tt>build.xml</tt>
     * and so on exists.
     *
     * @deprecated as of 1.319
     *      See {@link #getWorkspace()} for a migration strategy.
     */
    public FilePath getModuleRoot() {
        AbstractBuild b = getBuildForDeprecatedMethods();
        return b != null ? b.getModuleRoot() : null;
    }

    /**
     * Returns the root directories of all checked-out modules.
     * <p>
     * Some SCMs support checking out multiple modules into the same workspace.
     * In these cases, the returned array will have a length greater than one.
     * @return The roots of all modules checked out from the SCM.
     *
     * @deprecated as of 1.319
     *      See {@link #getWorkspace()} for a migration strategy.
     */
    public FilePath[] getModuleRoots() {
        AbstractBuild b = getBuildForDeprecatedMethods();
        return b != null ? b.getModuleRoots() : null;
    }

    public int getQuietPeriod() {
        return quietPeriod!=null ? quietPeriod : Hudson.getInstance().getQuietPeriod();
    }
    
    public int getScmCheckoutRetryCount() {
        return scmCheckoutRetryCount !=null ? scmCheckoutRetryCount : Hudson.getInstance().getScmCheckoutRetryCount();
    }

    // ugly name because of EL
    public boolean getHasCustomQuietPeriod() {
        return quietPeriod!=null;
    }

    /**
     * Sets the custom quiet period of this project, or revert to the global default if null is given. 
     */
    public void setQuietPeriod(Integer seconds) throws IOException {
        this.quietPeriod = seconds;
        save();
    }
    
    public boolean hasCustomScmCheckoutRetryCount(){
        return scmCheckoutRetryCount != null;
    }

    @Override
    public boolean isBuildable() {
        return !isDisabled() && !isHoldOffBuildUntilSave();
    }

    /**
     * Used in <tt>sidepanel.jelly</tt> to decide whether to display
     * the config/delete/build links.
     */
    public boolean isConfigurable() {
        return true;
    }

    public boolean blockBuildWhenUpstreamBuilding() {
        return blockBuildWhenUpstreamBuilding;
    }

    public void setBlockBuildWhenUpstreamBuilding(boolean b) throws IOException {
        blockBuildWhenUpstreamBuilding = b;
        save();
    }

    public boolean isDisabled() {
        return disabled;
    }
    
    /**
     * Validates the retry count Regex
     */
    public FormValidation doCheckRetryCount(@QueryParameter String value)throws IOException,ServletException{
        // retry count is optional so this is ok
        if(value == null || value.trim().equals(""))
            return FormValidation.ok();
        if (!value.matches("[0-9]*")) {
            return FormValidation.error("Invalid retry count");
        } 
        return FormValidation.ok();
    }

    /**
     * Marks the build as disabled.
     */
    public void makeDisabled(boolean b) throws IOException {
        if(disabled==b)     return; // noop
        this.disabled = b;
        if(b)
            Hudson.getInstance().getQueue().cancel(this);
        save();
    }

    public void disable() throws IOException {
        makeDisabled(true);
    }

    public void enable() throws IOException {
        makeDisabled(false);
    }

    @Override
    public BallColor getIconColor() {
        if(isDisabled())
            return BallColor.DISABLED;
        else
            return super.getIconColor();
    }

    /**
     * effectively deprecated. Since using updateTransientActions correctly
     * under concurrent environment requires a lock that can too easily cause deadlocks.
     *
     * <p>
     * Override {@link #createTransientActions()} instead.
     */
    protected void updateTransientActions() {
        transientActions = createTransientActions();
    }

    protected List<Action> createTransientActions() {
        Vector<Action> ta = new Vector<Action>();

        for (JobProperty<? super P> p : properties)
            ta.addAll(p.getJobActions((P)this));

        for (TransientProjectActionFactory tpaf : TransientProjectActionFactory.all())
            ta.addAll(Util.fixNull(tpaf.createFor(this))); // be defensive against null
        return ta;
    }

    /**
     * Returns the live list of all {@link Publisher}s configured for this project.
     *
     * <p>
     * This method couldn't be called <tt>getPublishers()</tt> because existing methods
     * in sub-classes return different inconsistent types.
     */
    public abstract DescribableList<Publisher,Descriptor<Publisher>> getPublishersList();

    @Override
    public void addProperty(JobProperty<? super P> jobProp) throws IOException {
        super.addProperty(jobProp);
        updateTransientActions();
    }

    public List<ProminentProjectAction> getProminentActions() {
        List<Action> a = getActions();
        List<ProminentProjectAction> pa = new Vector<ProminentProjectAction>();
        for (Action action : a) {
            if(action instanceof ProminentProjectAction)
                pa.add((ProminentProjectAction) action);
        }
        return pa;
    }

    @Override
    public void doConfigSubmit( StaplerRequest req, StaplerResponse rsp ) throws IOException, ServletException, FormException {
        super.doConfigSubmit(req,rsp);

        updateTransientActions();

        Set<AbstractProject> upstream = Collections.emptySet();
        if(req.getParameter("pseudoUpstreamTrigger")!=null) {
            upstream = new HashSet<AbstractProject>(Items.fromNameList(req.getParameter("upstreamProjects"),AbstractProject.class));
        }

        // dependency setting might have been changed by the user, so rebuild.
        Hudson.getInstance().rebuildDependencyGraph();

        // reflect the submission of the pseudo 'upstream build trriger'.
        // this needs to be done after we release the lock on 'this',
        // or otherwise we could dead-lock

        for (AbstractProject<?,?> p : Hudson.getInstance().getAllItems(AbstractProject.class)) {
            // Don't consider child projects such as MatrixConfiguration:
            if (!p.isConfigurable()) continue;
            boolean isUpstream = upstream.contains(p);
            synchronized(p) {
                // does 'p' include us in its BuildTrigger? 
                DescribableList<Publisher,Descriptor<Publisher>> pl = p.getPublishersList();
                BuildTrigger trigger = pl.get(BuildTrigger.class);
                List<AbstractProject> newChildProjects = trigger == null ? new ArrayList<AbstractProject>():trigger.getChildProjects();
                if(isUpstream) {
                    if(!newChildProjects.contains(this))
                        newChildProjects.add(this);
                } else {
                    newChildProjects.remove(this);
                }

                if(newChildProjects.isEmpty()) {
                    pl.remove(BuildTrigger.class);
                } else {
                    // here, we just need to replace the old one with the new one,
                    // but there was a regression (we don't know when it started) that put multiple BuildTriggers
                    // into the list.
                    // for us not to lose the data, we need to merge them all.
                    List<BuildTrigger> existingList = pl.getAll(BuildTrigger.class);
                    BuildTrigger existing;
                    switch (existingList.size()) {
                    case 0:
                        existing = null;
                        break;
                    case 1:
                        existing = existingList.get(0);
                        break;
                    default:
                        pl.removeAll(BuildTrigger.class);
                        Set<AbstractProject> combinedChildren = new HashSet<AbstractProject>();
                        for (BuildTrigger bt : existingList)
                            combinedChildren.addAll(bt.getChildProjects());
                        existing = new BuildTrigger(new ArrayList<AbstractProject>(combinedChildren),existingList.get(0).getThreshold());
                        pl.add(existing);
                        break;
                    }

                    if(existing!=null && existing.hasSame(newChildProjects))
                        continue;   // no need to touch
                    pl.replace(new BuildTrigger(newChildProjects,
                        existing==null?Result.SUCCESS:existing.getThreshold()));
                }
            }
        }

        // notify the queue as the project might be now tied to different node
        Hudson.getInstance().getQueue().scheduleMaintenance();

        // this is to reflect the upstream build adjustments done above
        Hudson.getInstance().rebuildDependencyGraph();
    }

	/**
	 * @deprecated
	 *    Use {@link #scheduleBuild(Cause)}.  Since 1.283
	 */
    public boolean scheduleBuild() {
    	return scheduleBuild(new LegacyCodeCause());
    }
    
	/**
	 * @deprecated
	 *    Use {@link #scheduleBuild(int, Cause)}.  Since 1.283
	 */
    public boolean scheduleBuild(int quietPeriod) {
    	return scheduleBuild(quietPeriod, new LegacyCodeCause());
    }
    
    /**
     * Schedules a build of this project.
     *
     * @return
     *      true if the project is actually added to the queue.
     *      false if the queue contained it and therefore the add()
     *      was noop
     */
    public boolean scheduleBuild(Cause c) {
        return scheduleBuild(getQuietPeriod(), c);
    }

    public boolean scheduleBuild(int quietPeriod, Cause c) {
        return scheduleBuild(quietPeriod, c, new Action[0]);
    }

    /**
     * Schedules a build.
     *
     * Important: the actions should be persistable without outside references (e.g. don't store
     * references to this project). To provide parameters for a parameterized project, add a ParametersAction. If
     * no ParametersAction is provided for such a project, one will be created with the default parameter values.
     *
     * @param quietPeriod the quiet period to observer
     * @param c the cause for this build which should be recorded
     * @param actions a list of Actions that will be added to the build
     * @return whether the build was actually scheduled
     */
    public boolean scheduleBuild(int quietPeriod, Cause c, Action... actions) {
        return scheduleBuild2(quietPeriod,c,actions)!=null;
    }

    /**
     * Schedules a build of this project, and returns a {@link Future} object
     * to wait for the completion of the build.
     *
     * @param actions
     *      For the convenience of the caller, this array can contain null, and those will be silently ignored.
     */
    public Future<R> scheduleBuild2(int quietPeriod, Cause c, Action... actions) {
        return scheduleBuild2(quietPeriod,c,Arrays.asList(actions));
    }

    /**
     * Schedules a build of this project, and returns a {@link Future} object
     * to wait for the completion of the build.
     *
     * @param actions
     *      For the convenience of the caller, this collection can contain null, and those will be silently ignored.
     * @since 1.383
     */
    public Future<R> scheduleBuild2(int quietPeriod, Cause c, Collection<? extends Action> actions) {
        if (!isBuildable())
            return null;

        List<Action> queueActions = new ArrayList<Action>(actions);
        if (isParameterized() && Util.filter(queueActions, ParametersAction.class).isEmpty()) {
            queueActions.add(new ParametersAction(getDefaultParametersValues()));
        }

        if (c != null) {
            queueActions.add(new CauseAction(c));
        }

        WaitingItem i = Hudson.getInstance().getQueue().schedule(this, quietPeriod, queueActions);
        if(i!=null)
            return (Future)i.getFuture();
        return null;
    }

    private List<ParameterValue> getDefaultParametersValues() {
        ParametersDefinitionProperty paramDefProp = getProperty(ParametersDefinitionProperty.class);
        ArrayList<ParameterValue> defValues = new ArrayList<ParameterValue>();
        
        /*
         * This check is made ONLY if someone will call this method even if isParametrized() is false.
         */
        if(paramDefProp == null)
            return defValues;
        
        /* Scan for all parameter with an associated default values */
        for(ParameterDefinition paramDefinition : paramDefProp.getParameterDefinitions())
        {
           ParameterValue defaultValue  = paramDefinition.getDefaultParameterValue();
            
            if(defaultValue != null)
                defValues.add(defaultValue);           
        }
        
        return defValues;
    }

    /**
     * Schedules a build, and returns a {@link Future} object
     * to wait for the completion of the build.
     *
     * <p>
     * Production code shouldn't be using this, but for tests this is very convenient, so this isn't marked
     * as deprecated.
     */
    public Future<R> scheduleBuild2(int quietPeriod) {
        return scheduleBuild2(quietPeriod, new LegacyCodeCause());
    }
    
    /**
     * Schedules a build of this project, and returns a {@link Future} object
     * to wait for the completion of the build.
     */
    public Future<R> scheduleBuild2(int quietPeriod, Cause c) {
        return scheduleBuild2(quietPeriod, c, new Action[0]);
    }

    /**
     * Schedules a polling of this project.
     */
    public boolean schedulePolling() {
        if(isDisabled())    return false;
        SCMTrigger scmt = getTrigger(SCMTrigger.class);
        if(scmt==null)      return false;
        scmt.run();
        return true;
    }

    /**
     * Returns true if the build is in the queue.
     */
    @Override
    public boolean isInQueue() {
        return Hudson.getInstance().getQueue().contains(this);
    }

    @Override
    public Queue.Item getQueueItem() {
        return Hudson.getInstance().getQueue().getItem(this);
    }

    /**
     * Gets the JDK that this project is configured with, or null.
     */
    public JDK getJDK() {
        return Hudson.getInstance().getJDK(jdk);
    }

    /**
     * Overwrites the JDK setting.
     */
    public void setJDK(JDK jdk) throws IOException {
        this.jdk = jdk.getName();
        save();
    }

    public BuildAuthorizationToken getAuthToken() {
        return authToken;
    }

    @Override
    public SortedMap<Integer, ? extends R> _getRuns() {
        return builds.getView();
    }

    @Override
    public void removeRun(R run) {
        this.builds.remove(run);
    }

    /**
     * Determines Class&lt;R>.
     */
    protected abstract Class<R> getBuildClass();

    // keep track of the previous time we started a build
    private transient long lastBuildStartTime;
    
    /**
     * Creates a new build of this project for immediate execution.
     */
    protected synchronized R newBuild() throws IOException {
    	// make sure we don't start two builds in the same second
    	// so the build directories will be different too
    	long timeSinceLast = System.currentTimeMillis() - lastBuildStartTime;
    	if (timeSinceLast < 1000) {
    		try {
				Thread.sleep(1000 - timeSinceLast);
			} catch (InterruptedException e) {
			}
    	}
    	lastBuildStartTime = System.currentTimeMillis();
        try {
            R lastBuild = getBuildClass().getConstructor(getClass()).newInstance(this);
            builds.put(lastBuild);
            return lastBuild;
        } catch (InstantiationException e) {
            throw new Error(e);
        } catch (IllegalAccessException e) {
            throw new Error(e);
        } catch (InvocationTargetException e) {
            throw handleInvocationTargetException(e);
        } catch (NoSuchMethodException e) {
            throw new Error(e);
        }
    }

    private IOException handleInvocationTargetException(InvocationTargetException e) {
        Throwable t = e.getTargetException();
        if(t instanceof Error)  throw (Error)t;
        if(t instanceof RuntimeException)   throw (RuntimeException)t;
        if(t instanceof IOException)    return (IOException)t;
        throw new Error(t);
    }

    /**
     * Loads an existing build record from disk.
     */
    protected R loadBuild(File dir) throws IOException {
        try {
            return getBuildClass().getConstructor(getClass(),File.class).newInstance(this,dir);
        } catch (InstantiationException e) {
            throw new Error(e);
        } catch (IllegalAccessException e) {
            throw new Error(e);
        } catch (InvocationTargetException e) {
            throw handleInvocationTargetException(e);
        } catch (NoSuchMethodException e) {
            throw new Error(e);
        }
    }

    /**
     * {@inheritDoc}
     *
     * <p>
     * Note that this method returns a read-only view of {@link Action}s.
     * {@link BuildStep}s and others who want to add a project action
     * should do so by implementing {@link BuildStep#getProjectActions(AbstractProject)}.
     *
     * @see TransientProjectActionFactory
     */
    @Override
    public synchronized List<Action> getActions() {
        // add all the transient actions, too
        List<Action> actions = new Vector<Action>(super.getActions());
        actions.addAll(transientActions);
        // return the read only list to cause a failure on plugins who try to add an action here
        return Collections.unmodifiableList(actions);
    }

    /**
     * Gets the {@link Node} where this project was last built on.
     *
     * @return
     *      null if no information is available (for example,
     *      if no build was done yet.)
     */
    public Node getLastBuiltOn() {
        // where was it built on?
        AbstractBuild b = getLastBuild();
        if(b==null)
            return null;
        else
            return b.getBuiltOn();
    }

    public Object getSameNodeConstraint() {
        return this; // in this way, any member that wants to run with the main guy can nominate the project itself 
    }

    public final Task getOwnerTask() {
        return this;
    }

    /**
     * {@inheritDoc}
     *
     * <p>
     * A project must be blocked if its own previous build is in progress,
     * or if the blockBuildWhenUpstreamBuilding option is true and an upstream
     * project is building, but derived classes can also check other conditions.
     */
    public boolean isBuildBlocked() {
        return getCauseOfBlockage()!=null;
    }

    public String getWhyBlocked() {
        CauseOfBlockage cb = getCauseOfBlockage();
        return cb!=null ? cb.getShortDescription() : null;
    }

    /**
     * Blocked because the previous build is already in progress.
     */
    public static class BecauseOfBuildInProgress extends CauseOfBlockage {
        private final AbstractBuild<?,?> build;

        public BecauseOfBuildInProgress(AbstractBuild<?, ?> build) {
            this.build = build;
        }

        @Override
        public String getShortDescription() {
            Executor e = build.getExecutor();
            String eta = "";
            if (e != null)
                eta = Messages.AbstractProject_ETA(e.getEstimatedRemainingTime());
            int lbn = build.getNumber();
            return Messages.AbstractProject_BuildInProgress(lbn, eta);
        }
    }

    /**
     * Because the upstream build is in progress, and we are configured to wait for that.
     */
    public static class BecauseOfUpstreamBuildInProgress extends CauseOfBlockage {
        public final AbstractProject<?,?> up;

        public BecauseOfUpstreamBuildInProgress(AbstractProject<?,?> up) {
            this.up = up;
        }

        @Override
        public String getShortDescription() {
            return Messages.AbstractProject_UpstreamBuildInProgress(up.getName());
        }
    }

    public CauseOfBlockage getCauseOfBlockage() {
        if (isBuilding() && !isConcurrentBuild())
            return new BecauseOfBuildInProgress(getLastBuild());
        if (blockBuildWhenUpstreamBuilding()) {
            AbstractProject<?,?> bup = getBuildingUpstream();
            if (bup!=null)
                return new BecauseOfUpstreamBuildInProgress(bup);
        }
        return null;
    }

    /**
     * Returns the project if any of the upstream project (or itself) is either
     * building or is in the queue.
     * <p>
     * This means eventually there will be an automatic triggering of
     * the given project (provided that all builds went smoothly.)
     */
    protected AbstractProject getBuildingUpstream() {
    	DependencyGraph graph = Hudson.getInstance().getDependencyGraph();
        Set<AbstractProject> tups = graph.getTransitiveUpstream(this);
        tups.add(this);
        for (AbstractProject tup : tups) {
            if(tup!=this && (tup.isBuilding() || tup.isInQueue()))
                return tup;
        }
        return null;
    }

    public List<SubTask> getSubTasks() {
        List<SubTask> r = new ArrayList<SubTask>();
        r.add(this);
        for (SubTaskContributor euc : SubTaskContributor.all())
            r.addAll(euc.forProject(this));
        for (JobProperty<? super P> p : properties)
            r.addAll(p.getSubTasks());
        return r;
    }

    public R createExecutable() throws IOException {
        if(isDisabled())    return null;
        return newBuild();
    }

    public void checkAbortPermission() {
        checkPermission(AbstractProject.ABORT);
    }

    public boolean hasAbortPermission() {
        return hasPermission(AbstractProject.ABORT);
    }

    /**
     * Gets the {@link Resource} that represents the workspace of this project.
     * Useful for locking and mutual exclusion control.
     *
     * @deprecated as of 1.319
     *      Projects no longer have a fixed workspace, ands builds will find an available workspace via
     *      {@link WorkspaceList} for each build (furthermore, that happens after a build is started.)
     *      So a {@link Resource} representation for a workspace at the project level no longer makes sense.
     *
     *      <p>
     *      If you need to lock a workspace while you do some computation, see the source code of
     *      {@link #pollSCMChanges(TaskListener)} for how to obtain a lock of a workspace through {@link WorkspaceList}.
     */
    public Resource getWorkspaceResource() {
        return new Resource(getFullDisplayName()+" workspace");
    }

    /**
     * List of necessary resources to perform the build of this project.
     */
    public ResourceList getResourceList() {
        final Set<ResourceActivity> resourceActivities = getResourceActivities();
        final List<ResourceList> resourceLists = new ArrayList<ResourceList>(1 + resourceActivities.size());
        for (ResourceActivity activity : resourceActivities) {
            if (activity != this && activity != null) {
                // defensive infinite recursion and null check
                resourceLists.add(activity.getResourceList());
            }
        }
        return ResourceList.union(resourceLists);
    }

    /**
     * Set of child resource activities of the build of this project (override in child projects).
     * @return The set of child resource activities of the build of this project.
     */
    protected Set<ResourceActivity> getResourceActivities() {
        return Collections.emptySet();
    }

    public boolean checkout(AbstractBuild build, Launcher launcher, BuildListener listener, File changelogFile) throws IOException, InterruptedException {
        SCM scm = getScm();
        if(scm==null)
            return true;    // no SCM

        FilePath workspace = build.getWorkspace();
        workspace.mkdirs();
        
        boolean r = scm.checkout(build, launcher, workspace, listener, changelogFile);
        calcPollingBaseline(build, launcher, listener);
        return r;
    }

    /**
     * Pushes the baseline up to the newly checked out revision.
     */
    private void calcPollingBaseline(AbstractBuild build, Launcher launcher, TaskListener listener) throws IOException, InterruptedException {
        SCMRevisionState baseline = build.getAction(SCMRevisionState.class);
        if (baseline==null) {
            try {
                baseline = getScm()._calcRevisionsFromBuild(build, launcher, listener);
            } catch (AbstractMethodError e) {
                baseline = SCMRevisionState.NONE; // pre-1.345 SCM implementations, which doesn't use the baseline in polling
            }
            if (baseline!=null)
                build.addAction(baseline);
        }
        pollingBaseline = baseline;
    }

    /**
     * For reasons I don't understand, if I inline this method, AbstractMethodError escapes try/catch block.
     */
    private SCMRevisionState safeCalcRevisionsFromBuild(AbstractBuild build, Launcher launcher, TaskListener listener) throws IOException, InterruptedException {
        return getScm()._calcRevisionsFromBuild(build, launcher, listener);
    }

    /**
     * Checks if there's any update in SCM, and returns true if any is found.
     *
     * @deprecated as of 1.346
     *      Use {@link #poll(TaskListener)} instead.
     */
    public boolean pollSCMChanges( TaskListener listener ) {
        return poll(listener).hasChanges();
    }

    /**
     * Checks if there's any update in SCM, and returns true if any is found.
     *
     * <p>
     * The implementation is responsible for ensuring mutual exclusion between polling and builds
     * if necessary.
     *
     * @since 1.345
     */
    public PollingResult poll( TaskListener listener ) {
        SCM scm = getScm();
        if(scm==null) {
            listener.getLogger().println(Messages.AbstractProject_NoSCM());
            return NO_CHANGES;
        }
        if(isDisabled()) {
            listener.getLogger().println(Messages.AbstractProject_Disabled());
            return NO_CHANGES;
        }

        R lb = getLastBuild();
        if (lb==null) {
            listener.getLogger().println(Messages.AbstractProject_NoBuilds());
            return BUILD_NOW;
        }

        if (pollingBaseline==null) {
            R success = getLastSuccessfulBuild(); // if we have a persisted baseline, we'll find it by this
            for (R r=lb; r!=null; r=r.getPreviousBuild()) {
                SCMRevisionState s = r.getAction(SCMRevisionState.class);
                if (s!=null) {
                    pollingBaseline = s;
                    break;
                }
                if (r==success) break;  // searched far enough
            }
            // NOTE-NO-BASELINE:
            // if we don't have baseline yet, it means the data is built by old Hudson that doesn't set the baseline
            // as action, so we need to compute it. This happens later.
        }

        try {
            if(scm.requiresWorkspaceForPolling()) {
                // lock the workspace of the last build
                FilePath ws=lb.getWorkspace();

                if (ws==null || !ws.exists()) {
                    // workspace offline. build now, or nothing will ever be built
                    Label label = getAssignedLabel();
                    if (label != null && label.isSelfLabel()) {
                        // if the build is fixed on a node, then attempting a build will do us
                        // no good. We should just wait for the slave to come back.
                        listener.getLogger().println(Messages.AbstractProject_NoWorkspace());
                        return NO_CHANGES;
                    }
                    listener.getLogger().println( ws==null
                        ? Messages.AbstractProject_WorkspaceOffline()
                        : Messages.AbstractProject_NoWorkspace());
                    listener.getLogger().println(Messages.AbstractProject_NewBuildForWorkspace());
                    return BUILD_NOW;
                } else {
                    WorkspaceList l = lb.getBuiltOn().toComputer().getWorkspaceList();
                    // if doing non-concurrent build, acquire a workspace in a way that causes builds to block for this workspace.
                    // this prevents multiple workspaces of the same job --- the behavior of Hudson < 1.319.
                    //
                    // OTOH, if a concurrent build is chosen, the user is willing to create a multiple workspace,
                    // so better throughput is achieved over time (modulo the initial cost of creating that many workspaces)
                    // by having multiple workspaces
                    WorkspaceList.Lease lease = l.acquire(ws, !concurrentBuild);
                    Launcher launcher = ws.createLauncher(listener);
                    try {
                        LOGGER.fine("Polling SCM changes of " + getName());
                        if (pollingBaseline==null) // see NOTE-NO-BASELINE above
                            calcPollingBaseline(lb,launcher,listener);
                        PollingResult r = scm.poll(this, launcher, ws, listener, pollingBaseline);
                        pollingBaseline = r.remote;
                        return r;
                    } finally {
                        lease.release();
                    }
                }
            } else {
                // polling without workspace
                LOGGER.fine("Polling SCM changes of " + getName());

                if (pollingBaseline==null) // see NOTE-NO-BASELINE above
                    calcPollingBaseline(lb,null,listener);
                PollingResult r = scm.poll(this, null, null, listener, pollingBaseline);
                pollingBaseline = r.remote;
                return r;
            }
        } catch (AbortException e) {
            listener.getLogger().println(e.getMessage());
            listener.fatalError(Messages.AbstractProject_Aborted());
            LOGGER.log(Level.FINE, "Polling "+this+" aborted",e);
            return NO_CHANGES;
        } catch (IOException e) {
            e.printStackTrace(listener.fatalError(e.getMessage()));
            return NO_CHANGES;
        } catch (InterruptedException e) {
            e.printStackTrace(listener.fatalError(Messages.AbstractProject_PollingABorted()));
            return NO_CHANGES;
        }
    }

    /**
     * Returns true if this user has made a commit to this project.
     *
     * @since 1.191
     */
    public boolean hasParticipant(User user) {
        for( R build = getLastBuild(); build!=null; build=build.getPreviousBuild())
            if(build.hasParticipant(user))
                return true;
        return false;
    }

    @Exported
    public SCM getScm() {
        return scm;
    }

    public void setScm(SCM scm) throws IOException {
        this.scm = scm;
        save();
    }

    /**
     * Adds a new {@link Trigger} to this {@link Project} if not active yet.
     */
    public void addTrigger(Trigger<?> trigger) throws IOException {
        addToList(trigger,triggers);
    }

    public void removeTrigger(TriggerDescriptor trigger) throws IOException {
        removeFromList(trigger,triggers);
    }

    protected final synchronized <T extends Describable<T>>
    void addToList( T item, List<T> collection ) throws IOException {
        for( int i=0; i<collection.size(); i++ ) {
            if(collection.get(i).getDescriptor()==item.getDescriptor()) {
                // replace
                collection.set(i,item);
                save();
                return;
            }
        }
        // add
        collection.add(item);
        save();
        updateTransientActions();
    }

    protected final synchronized <T extends Describable<T>>
    void removeFromList(Descriptor<T> item, List<T> collection) throws IOException {
        for( int i=0; i< collection.size(); i++ ) {
            if(collection.get(i).getDescriptor()==item) {
                // found it
                collection.remove(i);
                save();
                updateTransientActions();
                return;
            }
        }
    }

    public synchronized Map<TriggerDescriptor,Trigger> getTriggers() {
        return (Map)Descriptor.toMap(triggers);
    }

    /**
     * Gets the specific trigger, or null if the propert is not configured for this job.
     */
    public <T extends Trigger> T getTrigger(Class<T> clazz) {
        for (Trigger p : triggers) {
            if(clazz.isInstance(p))
                return clazz.cast(p);
        }
        return null;
    }

//
//
// fingerprint related
//
//
    /**
     * True if the builds of this project produces {@link Fingerprint} records.
     */
    public abstract boolean isFingerprintConfigured();

    /**
     * Gets the other {@link AbstractProject}s that should be built
     * when a build of this project is completed.
     */
    @Exported
    public final List<AbstractProject> getDownstreamProjects() {
        return Hudson.getInstance().getDependencyGraph().getDownstream(this);
    }

    @Exported
    public final List<AbstractProject> getUpstreamProjects() {
        return Hudson.getInstance().getDependencyGraph().getUpstream(this);
    }

    /**
     * Returns only those upstream projects that defines {@link BuildTrigger} to this project.
     * This is a subset of {@link #getUpstreamProjects()}
     *
     * @return A List of upstream projects that has a {@link BuildTrigger} to this project.
     */
    public final List<AbstractProject> getBuildTriggerUpstreamProjects() {
        ArrayList<AbstractProject> result = new ArrayList<AbstractProject>();
        for (AbstractProject<?,?> ap : getUpstreamProjects()) {
            BuildTrigger buildTrigger = ap.getPublishersList().get(BuildTrigger.class);
            if (buildTrigger != null)
                if (buildTrigger.getChildProjects().contains(this))
                    result.add(ap);
        }        
        return result;
    }    
    
    /**
     * Gets all the upstream projects including transitive upstream projects.
     *
     * @since 1.138
     */
    public final Set<AbstractProject> getTransitiveUpstreamProjects() {
        return Hudson.getInstance().getDependencyGraph().getTransitiveUpstream(this);
    }

    /**
     * Gets all the downstream projects including transitive downstream projects.
     *
     * @since 1.138
     */
    public final Set<AbstractProject> getTransitiveDownstreamProjects() {
        return Hudson.getInstance().getDependencyGraph().getTransitiveDownstream(this);
    }

    /**
     * Gets the dependency relationship map between this project (as the source)
     * and that project (as the sink.)
     *
     * @return
     *      can be empty but not null. build number of this project to the build
     *      numbers of that project.
     */
    public SortedMap<Integer, RangeSet> getRelationship(AbstractProject that) {
        TreeMap<Integer,RangeSet> r = new TreeMap<Integer,RangeSet>(REVERSE_INTEGER_COMPARATOR);

        checkAndRecord(that, r, this.getBuilds());
        // checkAndRecord(that, r, that.getBuilds());

        return r;
    }

    /**
     * Helper method for getDownstreamRelationship.
     *
     * For each given build, find the build number range of the given project and put that into the map.
     */
    private void checkAndRecord(AbstractProject that, TreeMap<Integer, RangeSet> r, Collection<R> builds) {
        for (R build : builds) {
            RangeSet rs = build.getDownstreamRelationship(that);
            if(rs==null || rs.isEmpty())
                continue;

            int n = build.getNumber();

            RangeSet value = r.get(n);
            if(value==null)
                r.put(n,rs);
            else
                value.add(rs);
        }
    }

    /**
     * Builds the dependency graph.
     * @see DependencyGraph
     */
    protected abstract void buildDependencyGraph(DependencyGraph graph);

    @Override
    protected SearchIndexBuilder makeSearchIndex() {
        SearchIndexBuilder sib = super.makeSearchIndex();
        if(isBuildable() && hasPermission(Hudson.ADMINISTER))
            sib.add("build","build");
        return sib;
    }

    @Override
    protected HistoryWidget createHistoryWidget() {
        return new BuildHistoryWidget<R>(this,getBuilds(),HISTORY_ADAPTER);
    }
    
    public boolean isParameterized() {
        return getProperty(ParametersDefinitionProperty.class) != null;
    }

//
//
// actions
//
//
    /**
     * Schedules a new build command.
     */
    public void doBuild( StaplerRequest req, StaplerResponse rsp ) throws IOException, ServletException {
        BuildAuthorizationToken.checkPermission(this, authToken, req, rsp);

        // if a build is parameterized, let that take over
        ParametersDefinitionProperty pp = getProperty(ParametersDefinitionProperty.class);
        if (pp != null) {
            pp._doBuild(req,rsp);
            return;
        }

        if (!isBuildable())
            throw HttpResponses.error(SC_INTERNAL_SERVER_ERROR,new IOException(getFullName()+" is not buildable"));

        Hudson.getInstance().getQueue().schedule(this, getDelay(req), getBuildCause(req));
        rsp.forwardToPreviousPage(req);
    }

    /**
     * Computes the build cause, using RemoteCause or UserCause as appropriate.
     */
    /*package*/ CauseAction getBuildCause(StaplerRequest req) {
        Cause cause;
        if (authToken != null && authToken.getToken() != null && req.getParameter("token") != null) {
            // Optional additional cause text when starting via token
            String causeText = req.getParameter("cause");
            cause = new RemoteCause(req.getRemoteAddr(), causeText);
        } else {
            cause = new UserCause();
        }
        return new CauseAction(cause);
    }

    /**
     * Computes the delay by taking the default value and the override in the request parameter into the account.
     */
    public int getDelay(StaplerRequest req) throws ServletException {
        String delay = req.getParameter("delay");
        if (delay==null)    return getQuietPeriod();

        try {
            // TODO: more unit handling
            if(delay.endsWith("sec"))   delay=delay.substring(0,delay.length()-3);
            if(delay.endsWith("secs"))  delay=delay.substring(0,delay.length()-4);
            return Integer.parseInt(delay);
        } catch (NumberFormatException e) {
            throw new ServletException("Invalid delay parameter value: "+delay);
        }
    }

    /**
     * Supports build trigger with parameters via an HTTP GET or POST.
     * Currently only String parameters are supported.
     */
    public void doBuildWithParameters(StaplerRequest req, StaplerResponse rsp) throws IOException, ServletException {
        BuildAuthorizationToken.checkPermission(this, authToken, req, rsp);

        ParametersDefinitionProperty pp = getProperty(ParametersDefinitionProperty.class);
        if (pp != null) {
            pp.buildWithParameters(req,rsp);
        } else {
        	throw new IllegalStateException("This build is not parameterized!");
        }
    	
    }

    /**
     * Schedules a new SCM polling command.
     */
    public void doPolling( StaplerRequest req, StaplerResponse rsp ) throws IOException, ServletException {
        BuildAuthorizationToken.checkPermission(this, authToken, req, rsp);
        schedulePolling();
        rsp.forwardToPreviousPage(req);
    }

    /**
     * Cancels a scheduled build.
     */
    public void doCancelQueue( StaplerRequest req, StaplerResponse rsp ) throws IOException, ServletException {
        checkPermission(BUILD);

        Hudson.getInstance().getQueue().cancel(this);
        rsp.forwardToPreviousPage(req);
    }

    @Override
    protected void submit(StaplerRequest req, StaplerResponse rsp) throws IOException, ServletException, FormException {
        super.submit(req,rsp);

        makeDisabled(req.getParameter("disable")!=null);

        jdk = req.getParameter("jdk");
        if(req.getParameter("hasCustomQuietPeriod")!=null) {
            quietPeriod = Integer.parseInt(req.getParameter("quiet_period"));
        } else {
            quietPeriod = null;
        }
        if(req.getParameter("hasCustomScmCheckoutRetryCount")!=null) {
            scmCheckoutRetryCount = Integer.parseInt(req.getParameter("scmCheckoutRetryCount"));
        } else {
            scmCheckoutRetryCount = null;
        }
        blockBuildWhenUpstreamBuilding = req.getParameter("blockBuildWhenUpstreamBuilding")!=null;

        if(req.getParameter("hasSlaveAffinity")!=null) {
            assignedNode = Util.fixEmptyAndTrim(req.getParameter("_.assignedLabelString"));
        } else {
            assignedNode = null;
        }
        canRoam = assignedNode==null;

        concurrentBuild = req.getSubmittedForm().has("concurrentBuild");

        authToken = BuildAuthorizationToken.create(req);

        setScm(SCMS.parseSCM(req,this));

        for (Trigger t : triggers)
            t.stop();
        triggers = buildDescribable(req, Trigger.for_(this));
        for (Trigger t : triggers)
            t.start(this,true);
    }

    /**
     * @deprecated
     *      As of 1.261. Use {@link #buildDescribable(StaplerRequest, List)} instead.
     */
    protected final <T extends Describable<T>> List<T> buildDescribable(StaplerRequest req, List<? extends Descriptor<T>> descriptors, String prefix) throws FormException, ServletException {
        return buildDescribable(req,descriptors);
    }

    protected final <T extends Describable<T>> List<T> buildDescribable(StaplerRequest req, List<? extends Descriptor<T>> descriptors)
        throws FormException, ServletException {

        JSONObject data = req.getSubmittedForm();
        List<T> r = new Vector<T>();
        for (Descriptor<T> d : descriptors) {
            String safeName = d.getJsonSafeClassName();
            if (req.getParameter(safeName) != null) {
                T instance = d.newInstance(req, data.getJSONObject(safeName));
                r.add(instance);
            }
        }
        return r;
    }

    /**
     * Serves the workspace files.
     */
    public DirectoryBrowserSupport doWs( StaplerRequest req, StaplerResponse rsp ) throws IOException, ServletException, InterruptedException {
        checkPermission(AbstractProject.WORKSPACE);
        FilePath ws = getSomeWorkspace();
        if ((ws == null) || (!ws.exists())) {
            // if there's no workspace, report a nice error message
            // Would be good if when asked for *plain*, do something else!
            // (E.g. return 404, or send empty doc.)
            // Not critical; client can just check if content type is not text/plain,
            // which also serves to detect old versions of Hudson.
            req.getView(this,"noWorkspace.jelly").forward(req,rsp);
            return null;
        } else {
            return new DirectoryBrowserSupport(this, ws, getDisplayName()+" workspace", "folder.gif", true);
        }
    }

    /**
     * Wipes out the workspace.
     */
    public HttpResponse doDoWipeOutWorkspace() throws IOException, ServletException, InterruptedException {
        checkPermission(BUILD);
        R b = getSomeBuildWithWorkspace();
        FilePath ws = b!=null ? b.getWorkspace() : null;
        if (ws!=null && getScm().processWorkspaceBeforeDeletion(this, ws, b.getBuiltOn())) {
            ws.deleteRecursive();
            return new HttpRedirect(".");
        } else {
            // If we get here, that means the SCM blocked the workspace deletion.
            return new ForwardToView(this,"wipeOutWorkspaceBlocked.jelly");
        }
    }

    @CLIMethod(name="disable-job")
    public HttpResponse doDisable() throws IOException, ServletException {
        requirePOST();
        checkPermission(CONFIGURE);
        makeDisabled(true);
        return new HttpRedirect(".");
    }

    @CLIMethod(name="enable-job")
    public HttpResponse doEnable() throws IOException, ServletException {
        requirePOST();
        checkPermission(CONFIGURE);
        makeDisabled(false);
        return new HttpRedirect(".");
    }

    /**
     * RSS feed for changes in this project.
     */
    public void doRssChangelog(  StaplerRequest req, StaplerResponse rsp  ) throws IOException, ServletException {
        class FeedItem {
            ChangeLogSet.Entry e;
            int idx;

            public FeedItem(Entry e, int idx) {
                this.e = e;
                this.idx = idx;
            }

            AbstractBuild<?,?> getBuild() {
                return e.getParent().build;
            }
        }

        List<FeedItem> entries = new ArrayList<FeedItem>();

        for(R r=getLastBuild(); r!=null; r=r.getPreviousBuild()) {
            int idx=0;
            for( ChangeLogSet.Entry e : r.getChangeSet())
                entries.add(new FeedItem(e,idx++));
        }

        RSS.forwardToRss(
            getDisplayName()+' '+getScm().getDescriptor().getDisplayName()+" changes",
            getUrl()+"changes",
            entries, new FeedAdapter<FeedItem>() {
                public String getEntryTitle(FeedItem item) {
                    return "#"+item.getBuild().number+' '+item.e.getMsg()+" ("+item.e.getAuthor()+")";
                }

                public String getEntryUrl(FeedItem item) {
                    return item.getBuild().getUrl()+"changes#detail"+item.idx;
                }

                public String getEntryID(FeedItem item) {
                    return getEntryUrl(item);
                }

                public String getEntryDescription(FeedItem item) {
                    StringBuilder buf = new StringBuilder();
                    for(String path : item.e.getAffectedPaths())
                        buf.append(path).append('\n');
                    return buf.toString();
                }

                public Calendar getEntryTimestamp(FeedItem item) {
                    return item.getBuild().getTimestamp();
                }

                public String getEntryAuthor(FeedItem entry) {
                    return Mailer.descriptor().getAdminAddress();
                }
            },
            req, rsp );
    }

    /**
     * {@link AbstractProject} subtypes should implement this base class as a descriptor.
     *
     * @since 1.294
     */
    public static abstract class AbstractProjectDescriptor extends TopLevelItemDescriptor {
        /**
         * {@link AbstractProject} subtypes can override this method to veto some {@link Descriptor}s
         * from showing up on their configuration screen. This is often useful when you are building
         * a workflow/company specific project type, where you want to limit the number of choices
         * given to the users.
         *
         * <p>
         * Some {@link Descriptor}s define their own schemes for controlling applicability
         * (such as {@link BuildStepDescriptor#isApplicable(Class)}),
         * This method works like AND in conjunction with them;
         * Both this method and that method need to return true in order for a given {@link Descriptor}
         * to show up for the given {@link Project}.
         *
         * <p>
         * The default implementation returns true for everything.
         *
         * @see BuildStepDescriptor#isApplicable(Class) 
         * @see BuildWrapperDescriptor#isApplicable(AbstractProject) 
         * @see TriggerDescriptor#isApplicable(Item)
         */
        @Override
        public boolean isApplicable(Descriptor descriptor) {
            return true;
        }

        public FormValidation doCheckAssignedLabelString(@QueryParameter String value) {
            if (Util.fixEmpty(value)==null)
                return FormValidation.ok(); // nothing typed yet
            try {
                Label.parseExpression(value);
            } catch (ANTLRException e) {
                return FormValidation.error(e,"Invalid boolean expression: "+e.getMessage());
            }
            // TODO: if there's an atom in the expression that is empty, report it
            if (Hudson.getInstance().getLabel(value).isEmpty())
                return FormValidation.warning("There's no slave/cloud that matches this assignment");
            return FormValidation.ok();
        }
<<<<<<< HEAD
=======

       public AutoCompletionCandidates doAutoCompleteAssignedLabelString(@QueryParameter String value) {
            AutoCompletionCandidates c = new AutoCompletionCandidates();
            Set<Label> labels = Hudson.getInstance().getLabels();
            List<String> queries = new AutoCompleteSeeder(value).getSeeds();

            for (String term : queries) {
                for (Label l : labels) {
                    if (l.getName().startsWith(term)) {
                        c.add(l.getName());
                    }
                }
            }
            return c;
        }

        /**
        * Utility class for taking the current input value and computing a list
        * of potential terms to match against the list of defined labels.
         */
        static class AutoCompleteSeeder {
            private String source;
            private Pattern quoteMatcher = Pattern.compile("(\\\"?)(.+?)(\\\"?+)(\\s*)");

            AutoCompleteSeeder(String source) {
                this.source = source;
            }

            List<String> getSeeds() {
                ArrayList<String> terms = new ArrayList();
                boolean trailingQuote = source.endsWith("\"");
                boolean leadingQuote = source.startsWith("\"");
                boolean trailingSpace = source.endsWith(" ");

                if (trailingQuote || (trailingSpace && !leadingQuote)) {
                    terms.add("");
                } else {
                    if (leadingQuote) {
                        int quote = source.lastIndexOf('"');
                        if (quote == 0) {
                            terms.add(source.substring(1));
                        } else {
                            terms.add("");
                        }
                    } else {
                        int space = source.lastIndexOf(' ');
                        if (space > -1) {
                            terms.add(source.substring(space+1));
                        } else {
                            terms.add(source);
                        }
                    }
                }

                return terms;
            }
        }
>>>>>>> f52fffc8
    }

    /**
     * Finds a {@link AbstractProject} that has the name closest to the given name.
     */
    public static AbstractProject findNearest(String name) {
        List<AbstractProject> projects = Hudson.getInstance().getItems(AbstractProject.class);
        String[] names = new String[projects.size()];
        for( int i=0; i<projects.size(); i++ )
            names[i] = projects.get(i).getName();

        String nearest = EditDistance.findNearest(name, names);
        return (AbstractProject)Hudson.getInstance().getItem(nearest);
    }

    private static final Comparator<Integer> REVERSE_INTEGER_COMPARATOR = new Comparator<Integer>() {
        public int compare(Integer o1, Integer o2) {
            return o2-o1;
        }
    };

    private static final Logger LOGGER = Logger.getLogger(AbstractProject.class.getName());

    /**
     * Permission to abort a build. For now, let's make it the same as {@link #BUILD}
     */
    public static final Permission ABORT = BUILD;

    /**
     * Used for CLI binding.
     */
    @CLIResolver
    public static AbstractProject resolveForCLI(
            @Argument(required=true,metaVar="NAME",usage="Job name") String name) throws CmdLineException {
        AbstractProject item = Hudson.getInstance().getItemByFullName(name, AbstractProject.class);
        if (item==null)
            throw new CmdLineException(null,Messages.AbstractItem_NoSuchJobExists(name,AbstractProject.findNearest(name).getFullName()));
        return item;
    }
}<|MERGE_RESOLUTION|>--- conflicted
+++ resolved
@@ -3,12 +3,8 @@
  * 
  * Copyright (c) 2004-2010, Sun Microsystems, Inc., Kohsuke Kawaguchi,
  * Brian Westrich, Erik Ramfelt, Ertan Deniz, Jean-Baptiste Quenot,
-<<<<<<< HEAD
- * Luca Domenico Milanesio, R. Tyler Ballance, Stephen Connolly, Tom Huybrechts, id:cactusman
-=======
  * Luca Domenico Milanesio, R. Tyler Ballance, Stephen Connolly, Tom Huybrechts,
  * id:cactusman, Yahoo! Inc.
->>>>>>> f52fffc8
  * 
  * Permission is hereby granted, free of charge, to any person obtaining a copy
  * of this software and associated documentation files (the "Software"), to deal
@@ -30,11 +26,8 @@
  */
 package hudson.model;
 
-<<<<<<< HEAD
-=======
 import java.util.regex.Matcher;
 import java.util.regex.Pattern;
->>>>>>> f52fffc8
 import antlr.ANTLRException;
 import hudson.AbortException;
 import hudson.CopyOnWrite;
@@ -1773,8 +1766,6 @@
                 return FormValidation.warning("There's no slave/cloud that matches this assignment");
             return FormValidation.ok();
         }
-<<<<<<< HEAD
-=======
 
        public AutoCompletionCandidates doAutoCompleteAssignedLabelString(@QueryParameter String value) {
             AutoCompletionCandidates c = new AutoCompletionCandidates();
@@ -1832,7 +1823,6 @@
                 return terms;
             }
         }
->>>>>>> f52fffc8
     }
 
     /**
