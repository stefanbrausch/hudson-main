--- conflicted
+++ resolved
@@ -970,12 +970,8 @@
      */
     public void doConfigSubmit( StaplerRequest req, StaplerResponse rsp ) throws IOException, ServletException, FormException {
         checkPermission(CONFIGURE);
-<<<<<<< HEAD
-
-=======
         req.setCharacterEncoding("UTF-8");
         
->>>>>>> f52fffc8
         final Hudson app = Hudson.getInstance();
 
         Node result = getNode().getDescriptor().newInstance(req, req.getSubmittedForm());
