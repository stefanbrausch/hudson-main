/*
 * The MIT License
 * 
 * Copyright (c) 2004-2009, Sun Microsystems, Inc., Kohsuke Kawaguchi, Erik Ramfelt, Yahoo! Inc., Tom Huybrechts
 * 
 * Permission is hereby granted, free of charge, to any person obtaining a copy
 * of this software and associated documentation files (the "Software"), to deal
 * in the Software without restriction, including without limitation the rights
 * to use, copy, modify, merge, publish, distribute, sublicense, and/or sell
 * copies of the Software, and to permit persons to whom the Software is
 * furnished to do so, subject to the following conditions:
 * 
 * The above copyright notice and this permission notice shall be included in
 * all copies or substantial portions of the Software.
 * 
 * THE SOFTWARE IS PROVIDED "AS IS", WITHOUT WARRANTY OF ANY KIND, EXPRESS OR
 * IMPLIED, INCLUDING BUT NOT LIMITED TO THE WARRANTIES OF MERCHANTABILITY,
 * FITNESS FOR A PARTICULAR PURPOSE AND NONINFRINGEMENT. IN NO EVENT SHALL THE
 * AUTHORS OR COPYRIGHT HOLDERS BE LIABLE FOR ANY CLAIM, DAMAGES OR OTHER
 * LIABILITY, WHETHER IN AN ACTION OF CONTRACT, TORT OR OTHERWISE, ARISING FROM,
 * OUT OF OR IN CONNECTION WITH THE SOFTWARE OR THE USE OR OTHER DEALINGS IN
 * THE SOFTWARE.
 */
package org.jvnet.hudson.test;

import com.gargoylesoftware.htmlunit.DefaultCssErrorHandler;
import com.gargoylesoftware.htmlunit.javascript.HtmlUnitContextFactory;
import com.gargoylesoftware.htmlunit.javascript.host.xml.XMLHttpRequest;
import hudson.*;
import hudson.Util;
import hudson.model.*;
import hudson.model.Queue.Executable;
import hudson.security.AbstractPasswordBasedSecurityRealm;
import hudson.security.GroupDetails;
import hudson.security.SecurityRealm;
<<<<<<< HEAD
=======
import hudson.slaves.ComputerConnector;
>>>>>>> f52fffc8
import hudson.tasks.Builder;
import hudson.tasks.Publisher;
import hudson.tools.ToolProperty;
import hudson.remoting.Which;
import hudson.Launcher.LocalLauncher;
import hudson.matrix.MatrixProject;
import hudson.matrix.MatrixBuild;
import hudson.matrix.MatrixRun;
import hudson.maven.MavenModuleSet;
import hudson.maven.MavenEmbedder;
import hudson.model.Node.Mode;
import hudson.security.csrf.CrumbIssuer;
import hudson.slaves.CommandLauncher;
import hudson.slaves.DumbSlave;
import hudson.slaves.RetentionStrategy;
import hudson.tasks.Mailer;
import hudson.tasks.Maven;
import hudson.tasks.Ant;
import hudson.tasks.Ant.AntInstallation;
import hudson.tasks.Maven.MavenInstallation;
import hudson.util.PersistedList;
import hudson.util.ReflectionUtils;
import hudson.util.StreamTaskListener;
import hudson.util.jna.GNUCLibrary;

import java.io.BufferedReader;
import java.io.File;
import java.io.IOException;
import java.io.InputStreamReader;
import java.lang.annotation.Annotation;
import java.lang.ref.WeakReference;
import java.lang.reflect.Array;
import java.lang.reflect.Constructor;
import java.lang.reflect.Method;
import java.lang.reflect.Field;
import java.net.MalformedURLException;
import java.net.URISyntaxException;
import java.net.URL;
import java.net.URLClassLoader;
import java.util.ArrayList;
import java.util.Enumeration;
import java.util.Iterator;
import java.util.List;
import java.util.Locale;
import java.util.Arrays;
import java.util.Collections;
import java.util.UUID;
import java.util.concurrent.Callable;
import java.util.concurrent.Future;
import java.util.jar.Manifest;
import java.util.logging.Filter;
import java.util.logging.Level;
import java.util.logging.LogRecord;
import java.util.logging.Logger;
import java.beans.PropertyDescriptor;

import javax.servlet.ServletContext;
import javax.servlet.ServletContextEvent;

import junit.framework.TestCase;

import net.sourceforge.htmlunit.corejs.javascript.Context;
import net.sourceforge.htmlunit.corejs.javascript.ContextFactory.Listener;
import org.acegisecurity.AuthenticationException;
import org.acegisecurity.BadCredentialsException;
import org.acegisecurity.GrantedAuthority;
import org.acegisecurity.userdetails.UserDetails;
import org.acegisecurity.userdetails.UsernameNotFoundException;
import org.apache.commons.httpclient.NameValuePair;
import org.apache.commons.io.FileUtils;
import org.apache.commons.beanutils.PropertyUtils;
import org.apache.maven.artifact.Artifact;
import org.apache.maven.artifact.resolver.AbstractArtifactResolutionException;
import org.jvnet.hudson.test.HudsonHomeLoader.CopyExisting;
import org.jvnet.hudson.test.recipes.Recipe;
import org.jvnet.hudson.test.recipes.Recipe.Runner;
import org.jvnet.hudson.test.recipes.WithPlugin;
import org.jvnet.hudson.test.rhino.JavaScriptDebugger;
import org.kohsuke.stapler.ClassDescriptor;
import org.kohsuke.stapler.DataBoundConstructor;
import org.kohsuke.stapler.Dispatcher;
import org.kohsuke.stapler.MetaClass;
import org.kohsuke.stapler.MetaClassLoader;
import org.kohsuke.stapler.StaplerRequest;
import org.kohsuke.stapler.StaplerResponse;
import org.kohsuke.stapler.Stapler;
import org.mortbay.jetty.MimeTypes;
import org.mortbay.jetty.Server;
import org.mortbay.jetty.bio.SocketConnector;
import org.mortbay.jetty.security.HashUserRealm;
import org.mortbay.jetty.security.UserRealm;
import org.mortbay.jetty.webapp.Configuration;
import org.mortbay.jetty.webapp.WebAppContext;
import org.mortbay.jetty.webapp.WebXmlConfiguration;
import org.mozilla.javascript.tools.debugger.Dim;
import org.mozilla.javascript.tools.shell.Global;
import org.springframework.dao.DataAccessException;
import org.w3c.css.sac.CSSException;
import org.w3c.css.sac.CSSParseException;
import org.w3c.css.sac.ErrorHandler;
import org.xml.sax.SAXException;

import com.gargoylesoftware.htmlunit.AjaxController;
import com.gargoylesoftware.htmlunit.BrowserVersion;
import com.gargoylesoftware.htmlunit.FailingHttpStatusCodeException;
import com.gargoylesoftware.htmlunit.Page;
import com.gargoylesoftware.htmlunit.WebRequestSettings;
import com.gargoylesoftware.htmlunit.xml.XmlPage;
import com.gargoylesoftware.htmlunit.html.*;
import hudson.maven.MavenBuild;
import hudson.maven.MavenModule;
import hudson.maven.MavenModuleSetBuild;
import hudson.slaves.ComputerListener;
import java.util.concurrent.CountDownLatch;

/**
 * Base class for all Hudson test cases.
 *
 * @see <a href="http://wiki.hudson-ci.org/display/HUDSON/Unit+Test">Wiki article about unit testing in Hudson</a>
 * @author Kohsuke Kawaguchi
 */
public abstract class HudsonTestCase extends TestCase implements RootAction {
    public Hudson hudson;

    protected final TestEnvironment env = new TestEnvironment(this);
    protected HudsonHomeLoader homeLoader = HudsonHomeLoader.NEW;
    /**
     * TCP/IP port that the server is listening on.
     */
    protected int localPort;
    protected Server server;

    /**
     * Where in the {@link Server} is Hudson deployed?
     * <p>
     * Just like {@link ServletContext#getContextPath()}, starts with '/' but doesn't end with '/'.
     */
    protected String contextPath = "";

    /**
     * {@link Runnable}s to be invoked at {@link #tearDown()}.
     */
    protected List<LenientRunnable> tearDowns = new ArrayList<LenientRunnable>();

    protected List<Runner> recipes = new ArrayList<Runner>();

    /**
     * Remember {@link WebClient}s that are created, to release them properly.
     */
    private List<WeakReference<WebClient>> clients = new ArrayList<WeakReference<WebClient>>();

    /**
     * JavaScript "debugger" that provides you information about the JavaScript call stack
     * and the current values of the local variables in those stack frame.
     *
     * <p>
     * Unlike Java debugger, which you as a human interfaces directly and interactively,
     * this JavaScript debugger is to be interfaced by your program (or through the
     * expression evaluation capability of your Java debugger.)
     */
    protected JavaScriptDebugger jsDebugger = new JavaScriptDebugger();

    /**
     * If this test case has additional {@link WithPlugin} annotations, set to true.
     * This will cause a fresh {@link PluginManager} to be created for this test.
     * Leaving this to false enables the test harness to use a pre-loaded plugin manager,
     * which runs faster.
     */
    public boolean useLocalPluginManager;
<<<<<<< HEAD
=======

    public ComputerConnectorTester computerConnectorTester = new ComputerConnectorTester(this);
>>>>>>> f52fffc8


    protected HudsonTestCase(String name) {
        super(name);
    }

    protected HudsonTestCase() {
    }

    @Override
    public void runBare() throws Throwable {
        // override the thread name to make the thread dump more useful.
        Thread t = Thread.currentThread();
        String o = getClass().getName()+'.'+t.getName();
        t.setName("Executing "+getName());
        try {
            super.runBare();
        } finally {
            t.setName(o);
        }
    }

    @Override
    protected void setUp() throws Exception {
        env.pin();
        recipe();
        AbstractProject.WORKSPACE.toString();
        User.clear();


        try {
            hudson = newHudson();
        } catch (Exception e) {
            // if Hudson instance fails to initialize, it leaves the instance field non-empty and break all the rest of the tests, so clean that up.
            Field f = Hudson.class.getDeclaredField("theInstance");
            f.setAccessible(true);
            f.set(null,null);
            throw e;
        }
        hudson.setNoUsageStatistics(true); // collecting usage stats from tests are pointless.
        
        hudson.setCrumbIssuer(new TestCrumbIssuer());

        hudson.servletContext.setAttribute("app",hudson);
        hudson.servletContext.setAttribute("version","?");
        WebAppMain.installExpressionFactory(new ServletContextEvent(hudson.servletContext));

        // set a default JDK to be the one that the harness is using.
        hudson.getJDKs().add(new JDK("default",System.getProperty("java.home")));

        configureUpdateCenter();

        // expose the test instance as a part of URL tree.
        // this allows tests to use a part of the URL space for itself.
        hudson.getActions().add(this);

        // cause all the descriptors to reload.
        // ideally we'd like to reset them to properly emulate the behavior, but that's not possible.
        Mailer.descriptor().setHudsonUrl(null);
        for( Descriptor d : hudson.getExtensionList(Descriptor.class) )
            d.load();
    }

    /**
     * Configures the update center setting for the test.
     * By default, we load updates from local proxy to avoid network traffic as much as possible.
     */
    protected void configureUpdateCenter() throws Exception {
        final String updateCenterUrl = "http://localhost:"+ JavaNetReverseProxy.getInstance().localPort+"/update-center.json";

        // don't waste bandwidth talking to the update center
        DownloadService.neverUpdate = true;
        UpdateSite.neverUpdate = true;

        PersistedList<UpdateSite> sites = hudson.getUpdateCenter().getSites();
        sites.clear();
        sites.add(new UpdateSite("default", updateCenterUrl));
    }

    @Override
    protected void tearDown() throws Exception {
        try {
            // cancel pending asynchronous operations, although this doesn't really seem to be working
            for (WeakReference<WebClient> client : clients) {
                WebClient c = client.get();
                if(c==null) continue;
                // unload the page to cancel asynchronous operations
                c.getPage("about:blank");
            }
            clients.clear();
        } finally {
            server.stop();
            for (LenientRunnable r : tearDowns)
                r.run();

            hudson.cleanUp();
            env.dispose();
            ExtensionList.clearLegacyInstances();
            DescriptorExtensionList.clearLegacyInstances();

            // Hudson creates ClassLoaders for plugins that hold on to file descriptors of its jar files,
            // but because there's no explicit dispose method on ClassLoader, they won't get GC-ed until
            // at some later point, leading to possible file descriptor overflow. So encourage GC now.
            // see http://bugs.sun.com/view_bug.do?bug_id=4950148
            System.gc();
        }
    }

    @Override
    protected void runTest() throws Throwable {
        System.out.println("=== Starting "+ getClass().getSimpleName() + "." + getName());
        super.runTest();
    }

    public String getIconFileName() {
        return null;
    }

    public String getDisplayName() {
        return null;
    }

    public String getUrlName() {
        return "self";
    }

    /**
     * Creates a new instance of {@link Hudson}. If the derived class wants to create it in a different way,
     * you can override it.
     */
    protected Hudson newHudson() throws Exception {
        File home = homeLoader.allocate();
        for (Runner r : recipes)
            r.decorateHome(this,home);
        return new Hudson(home, createWebServer(), useLocalPluginManager ? null : TestPluginManager.INSTANCE);
    }

    /**
     * Prepares a webapp hosting environment to get {@link ServletContext} implementation
     * that we need for testing.
     */
    protected ServletContext createWebServer() throws Exception {
        server = new Server();

        WebAppContext context = new WebAppContext(WarExploder.getExplodedDir().getPath(), contextPath);
        context.setClassLoader(getClass().getClassLoader());
        context.setConfigurations(new Configuration[]{new WebXmlConfiguration(),new NoListenerConfiguration()});
        server.setHandler(context);
        context.setMimeTypes(MIME_TYPES);

        SocketConnector connector = new SocketConnector();
        server.addConnector(connector);
        server.addUserRealm(configureUserRealm());
        server.start();

        localPort = connector.getLocalPort();

        return context.getServletContext();
    }

    /**
     * Configures a security realm for a test.
     */
    protected UserRealm configureUserRealm() {
        HashUserRealm realm = new HashUserRealm();
        realm.setName("default");   // this is the magic realm name to make it effective on everywhere
        realm.put("alice","alice");
        realm.put("bob","bob");
        realm.put("charlie","charlie");

        realm.addUserToRole("alice","female");
        realm.addUserToRole("bob","male");
        realm.addUserToRole("charlie","male");

        return realm;
    }

//    /**
//     * Sets guest credentials to access java.net Subversion repo.
//     */
//    protected void setJavaNetCredential() throws SVNException, IOException {
//        // set the credential to access svn.dev.java.net
//        hudson.getDescriptorByType(SubversionSCM.DescriptorImpl.class).postCredential("https://svn.dev.java.net/svn/hudson/","guest","",null,new PrintWriter(new NullStream()));
//    }

    /**
     * Returns the older default Maven, while still allowing specification of other bundled Mavens.
     */
    protected MavenInstallation configureDefaultMaven() throws Exception {
	return configureDefaultMaven("apache-maven-2.2.1", MavenInstallation.MAVEN_20);
    }
    
    /**
     * Locates Maven2 and configure that as the only Maven in the system.
     */
    protected MavenInstallation configureDefaultMaven(String mavenVersion, int mavenReqVersion) throws Exception {
        // first if we are running inside Maven, pick that Maven, if it meets the criteria we require..
        String home = System.getProperty("maven.home");
        if(home!=null) {
            MavenInstallation mavenInstallation = new MavenInstallation("default",home, NO_PROPERTIES);
            if (mavenInstallation.meetsMavenReqVersion(createLocalLauncher(), mavenReqVersion)) {
                hudson.getDescriptorByType(Maven.DescriptorImpl.class).setInstallations(mavenInstallation);
                return mavenInstallation;
            }
        }

        // otherwise extract the copy we have.
        // this happens when a test is invoked from an IDE, for example.
        LOGGER.warning("Extracting a copy of Maven bundled in the test harness. " +
                "To avoid a performance hit, set the system property 'maven.home' to point to a Maven2 installation.");
        FilePath mvn = hudson.getRootPath().createTempFile("maven", "zip");
        mvn.copyFrom(HudsonTestCase.class.getClassLoader().getResource(mavenVersion + "-bin.zip"));
        File mvnHome = createTmpDir();
        mvn.unzip(new FilePath(mvnHome));
        // TODO: switch to tar that preserves file permissions more easily
        if(!Functions.isWindows())
            GNUCLibrary.LIBC.chmod(new File(mvnHome,mavenVersion+"/bin/mvn").getPath(),0755);

        MavenInstallation mavenInstallation = new MavenInstallation("default",
                new File(mvnHome,mavenVersion).getAbsolutePath(), NO_PROPERTIES);
		hudson.getDescriptorByType(Maven.DescriptorImpl.class).setInstallations(mavenInstallation);
		return mavenInstallation;
    }

    /**
     * Extracts Ant and configures it.
     */
    protected Ant.AntInstallation configureDefaultAnt() throws Exception {
        Ant.AntInstallation antInstallation;
        if (System.getenv("ANT_HOME") != null) {
            antInstallation = new AntInstallation("default", System.getenv("ANT_HOME"), NO_PROPERTIES);
        } else {
            LOGGER.warning("Extracting a copy of Ant bundled in the test harness. " +
                    "To avoid a performance hit, set the environment variable ANT_HOME to point to an  Ant installation.");
            FilePath ant = hudson.getRootPath().createTempFile("ant", "zip");
            ant.copyFrom(HudsonTestCase.class.getClassLoader().getResource("apache-ant-1.8.1-bin.zip"));
            File antHome = createTmpDir();
            ant.unzip(new FilePath(antHome));
            // TODO: switch to tar that preserves file permissions more easily
            if(!Functions.isWindows())
                GNUCLibrary.LIBC.chmod(new File(antHome,"apache-ant-1.8.1/bin/ant").getPath(),0755);

            antInstallation = new AntInstallation("default", new File(antHome,"apache-ant-1.8.1").getAbsolutePath(),NO_PROPERTIES);
        }
		hudson.getDescriptorByType(Ant.DescriptorImpl.class).setInstallations(antInstallation);
		return antInstallation;
    }

//
// Convenience methods
//

    protected FreeStyleProject createFreeStyleProject() throws IOException {
        return createFreeStyleProject(createUniqueProjectName());
    }

    protected FreeStyleProject createFreeStyleProject(String name) throws IOException {
        return hudson.createProject(FreeStyleProject.class,name);
    }

    protected MatrixProject createMatrixProject() throws IOException {
        return createMatrixProject(createUniqueProjectName());
    }

    protected MatrixProject createMatrixProject(String name) throws IOException {
        return hudson.createProject(MatrixProject.class,name);
    }

    /**
     * Creates a empty Maven project with an unique name.
     *
     * @see #configureDefaultMaven()
     */
    protected MavenModuleSet createMavenProject() throws IOException {
        return createMavenProject(createUniqueProjectName());
    }

    /**
     * Creates a empty Maven project with the given name.
     *
     * @see #configureDefaultMaven()
     */
    protected MavenModuleSet createMavenProject(String name) throws IOException {
        return hudson.createProject(MavenModuleSet.class,name);
    }

    private String createUniqueProjectName() {
        return "test"+hudson.getItems().size();
    }

    /**
     * Creates {@link LocalLauncher}. Useful for launching processes.
     */
    protected LocalLauncher createLocalLauncher() {
        return new LocalLauncher(StreamTaskListener.fromStdout());
    }

    /**
     * Allocates a new temporary directory for the duration of this test.
     */
    public File createTmpDir() throws IOException {
        return env.temporaryDirectoryAllocator.allocate();
    }

    public DumbSlave createSlave() throws Exception {
        return createSlave("",null);
    }

    /**
     * Creates and launches a new slave on the local host.
     */
    public DumbSlave createSlave(Label l) throws Exception {
    	return createSlave(l, null);
    }

    /**
     * Creates a test {@link SecurityRealm} that recognizes username==password as valid.
     */
    public SecurityRealm createDummySecurityRealm() {
        return new AbstractPasswordBasedSecurityRealm() {
            @Override
            protected UserDetails authenticate(String username, String password) throws AuthenticationException {
                if (username.equals(password))
                    return loadUserByUsername(username);
                throw new BadCredentialsException(username);
            }

            @Override
            public UserDetails loadUserByUsername(String username) throws UsernameNotFoundException, DataAccessException {
                return new org.acegisecurity.userdetails.User(username,"",true,true,true,true,new GrantedAuthority[]{AUTHENTICATED_AUTHORITY});
            }

            @Override
            public GroupDetails loadGroupByGroupname(String groupname) throws UsernameNotFoundException, DataAccessException {
                throw new UsernameNotFoundException(groupname);
            }
        };
    }

    /**
     * Returns the URL of the webapp top page.
     * URL ends with '/'.
     */
    public URL getURL() throws IOException {
        return new URL("http://localhost:"+localPort+contextPath+"/");
    }

    public DumbSlave createSlave(EnvVars env) throws Exception {
        return createSlave("",env);
    }

    public DumbSlave createSlave(Label l, EnvVars env) throws Exception {
        return createSlave(l==null ? null : l.getExpression(), env);
    }

    /**
     * Creates a slave with certain additional environment variables
     */
    public DumbSlave createSlave(String labels, EnvVars env) throws Exception {
        synchronized (hudson) {
            // this synchronization block is so that we don't end up adding the same slave name more than once.

            int sz = hudson.getNodes().size();

            DumbSlave slave = new DumbSlave("slave" + sz, "dummy",
    				createTmpDir().getPath(), "1", Mode.NORMAL, labels==null?"":labels, createComputerLauncher(env), RetentionStrategy.NOOP, Collections.EMPTY_LIST);
    		hudson.addNode(slave);
    		return slave;
    	}
    }

    public PretendSlave createPretendSlave(FakeLauncher faker) throws Exception {
        synchronized (hudson) {
            int sz = hudson.getNodes().size();
            PretendSlave slave = new PretendSlave("slave" + sz, createTmpDir().getPath(), "", createComputerLauncher(null), faker);
    		hudson.addNode(slave);
    		return slave;
        }
    }

    /**
     * Creates a {@link CommandLauncher} for launching a slave locally.
     *
     * @param env
     *      Environment variables to add to the slave process. Can be null.
     */
    public CommandLauncher createComputerLauncher(EnvVars env) throws URISyntaxException, MalformedURLException {
        int sz = hudson.getNodes().size();
        return new CommandLauncher(
                String.format("\"%s/bin/java\" %s -jar \"%s\"",
                        System.getProperty("java.home"),
                        SLAVE_DEBUG_PORT>0 ? " -Xdebug -Xrunjdwp:transport=dt_socket,server=y,address="+(SLAVE_DEBUG_PORT+sz): "",
                        new File(hudson.getJnlpJars("slave.jar").getURL().toURI()).getAbsolutePath()),
                env);
    }

    /**
     * Create a new slave on the local host and wait for it to come onilne
     * before returning.
     */
    public DumbSlave createOnlineSlave() throws Exception {
        return createOnlineSlave(null);
    }
    
    /**
     * Create a new slave on the local host and wait for it to come onilne
     * before returning.
     */
    public DumbSlave createOnlineSlave(Label l) throws Exception {
        return createOnlineSlave(l, null);
    }

    /**
     * Create a new slave on the local host and wait for it to come online
     * before returning
     */
    public DumbSlave createOnlineSlave(Label l, EnvVars env) throws Exception {
        final CountDownLatch latch = new CountDownLatch(1);
        ComputerListener waiter = new ComputerListener() {
                                            @Override
                                            public void onOnline(Computer C, TaskListener t) {
                                                latch.countDown();
                                                unregister();
                                            }
                                        };
        waiter.register();

        DumbSlave s = createSlave(l, env);
        latch.await();

        return s;
    }
    
    /**
     * Blocks until the ENTER key is hit.
     * This is useful during debugging a test so that one can inspect the state of Hudson through the web browser.
     */
    public void interactiveBreak() throws Exception {
        System.out.println("Hudson is running at http://localhost:"+localPort+"/");
        new BufferedReader(new InputStreamReader(System.in)).readLine();
    }

    /**
     * Returns the last item in the list.
     */
    protected <T> T last(List<T> items) {
        return items.get(items.size()-1);
    }

    /**
     * Pauses the execution until ENTER is hit in the console.
     * <p>
     * This is often very useful so that you can interact with Hudson
     * from an browser, while developing a test case.
     */
    protected void pause() throws IOException {
        new BufferedReader(new InputStreamReader(System.in)).readLine();
    }

    /**
     * Performs a search from the search box.
     */
    protected Page search(String q) throws Exception {
        return new WebClient().search(q);
    }

    /**
     * Loads a configuration page and submits it without any modifications, to
     * perform a round-trip configuration test.
     * <p>
     * See http://wiki.hudson-ci.org/display/HUDSON/Unit+Test#UnitTest-Configurationroundtriptesting
     */
    protected <P extends Job> P configRoundtrip(P job) throws Exception {
        submit(createWebClient().getPage(job,"configure").getFormByName("config"));
        return job;
    }

    /**
     * Performs a configuration round-trip testing for a builder.
     */
    protected <B extends Builder> B configRoundtrip(B before) throws Exception {
        FreeStyleProject p = createFreeStyleProject();
        p.getBuildersList().add(before);
        configRoundtrip(p);
        return (B)p.getBuildersList().get(before.getClass());
    }

    /**
     * Performs a configuration round-trip testing for a publisher.
     */
    protected <P extends Publisher> P configRoundtrip(P before) throws Exception {
        FreeStyleProject p = createFreeStyleProject();
        p.getPublishersList().add(before);
        configRoundtrip(p);
        return (P)p.getPublishersList().get(before.getClass());
    }

<<<<<<< HEAD
=======
    protected <C extends ComputerConnector> C configRoundtrip(C before) throws Exception {
        computerConnectorTester.connector = before;
        submit(createWebClient().goTo("self/computerConnectorTester/configure").getFormByName("config"));
        return (C)computerConnectorTester.connector;
    }

>>>>>>> f52fffc8

    /**
     * Asserts that the outcome of the build is a specific outcome.
     */
    public <R extends Run> R assertBuildStatus(Result status, R r) throws Exception {
        if(status==r.getResult())
            return r;

        // dump the build output in failure message
        String msg = "unexpected build status; build log was:\n------\n" + getLog(r) + "\n------\n";
        if(r instanceof MatrixBuild) {
            MatrixBuild mb = (MatrixBuild)r;
            for (MatrixRun mr : mb.getRuns()) {
                msg+="--- "+mr.getParent().getCombination()+" ---\n"+getLog(mr)+"\n------\n";
            }
        }
        assertEquals(msg, status,r.getResult());
        return r;
    }

    /** Determines whether the specifed HTTP status code is generally "good" */
    public boolean isGoodHttpStatus(int status) {
        if ((400 <= status) && (status <= 417)) {
            return false;
        }
        if ((500 <= status) && (status <= 505)) {
            return false;
        }
        return true;
    }

    /** Assert that the specifed page can be served with a "good" HTTP status,
     * eg, the page is not missing and can be served without a server error 
     * @param page
     */
    public void assertGoodStatus(Page page) {
        assertTrue(isGoodHttpStatus(page.getWebResponse().getStatusCode()));
    }


    public <R extends Run> R assertBuildStatusSuccess(R r) throws Exception {
        assertBuildStatus(Result.SUCCESS,r);
        return r;
    }

    public <R extends Run> R assertBuildStatusSuccess(Future<? extends R> r) throws Exception {
        assertNotNull("build was actually scheduled", r);
        return assertBuildStatusSuccess(r.get());
    }

    public <J extends AbstractProject<J,R>,R extends AbstractBuild<J,R>> R buildAndAssertSuccess(J job) throws Exception {
        return assertBuildStatusSuccess(job.scheduleBuild2(0));
    }

    /**
     * Avoids need for cumbersome {@code this.<J,R>buildAndAssertSuccess(...)} type hints under JDK 7 javac (and supposedly also IntelliJ).
     */
    public FreeStyleBuild buildAndAssertSuccess(FreeStyleProject job) throws Exception {
        return assertBuildStatusSuccess(job.scheduleBuild2(0));
    }
    public MavenModuleSetBuild buildAndAssertSuccess(MavenModuleSet job) throws Exception {
        return assertBuildStatusSuccess(job.scheduleBuild2(0));
    }
    public MavenBuild buildAndAssertSuccess(MavenModule job) throws Exception {
        return assertBuildStatusSuccess(job.scheduleBuild2(0));
    }

    /**
     * Asserts that the console output of the build contains the given substring.
     */
    public void assertLogContains(String substring, Run run) throws Exception {
        String log = getLog(run);
        if(log.contains(substring))
            return; // good!

        System.out.println(log);
        fail("Console output of "+run+" didn't contain "+substring);
    }

    /**
     * Get entire log file (this method is deprecated in hudson.model.Run,
     * but in tests it is OK to load entire log).
     */
    protected static String getLog(Run run) throws IOException {
        return Util.loadFile(run.getLogFile(), run.getCharset());
    }

    /**
     * Asserts that the XPath matches.
     */
    public void assertXPath(HtmlPage page, String xpath) {
        assertNotNull("There should be an object that matches XPath:"+xpath,
                page.getDocumentElement().selectSingleNode(xpath));
    }

    /** Asserts that the XPath matches the contents of a DomNode page. This
     * variant of assertXPath(HtmlPage page, String xpath) allows us to
     * examine XmlPages.
     * @param page
     * @param xpath
     */
    public void assertXPath(DomNode page, String xpath) {
        List< ? extends Object> nodes = page.getByXPath(xpath);
        assertFalse("There should be an object that matches XPath:"+xpath, nodes.isEmpty());
    }

    public void assertXPathValue(DomNode page, String xpath, String expectedValue) {
        Object node = page.getFirstByXPath(xpath);
        assertNotNull("no node found", node);
        assertTrue("the found object was not a Node " + xpath, node instanceof org.w3c.dom.Node);

        org.w3c.dom.Node n = (org.w3c.dom.Node) node;
        String textString = n.getTextContent();
        assertEquals("xpath value should match for " + xpath, expectedValue, textString);
    }

    public void assertXPathValueContains(DomNode page, String xpath, String needle) {
        Object node = page.getFirstByXPath(xpath);
        assertNotNull("no node found", node);
        assertTrue("the found object was not a Node " + xpath, node instanceof org.w3c.dom.Node);

        org.w3c.dom.Node n = (org.w3c.dom.Node) node;
        String textString = n.getTextContent();
        assertTrue("needle found in haystack", textString.contains(needle)); 
    }

    public void assertXPathResultsContainText(DomNode page, String xpath, String needle) {
        List<? extends Object> nodes = page.getByXPath(xpath);
        assertFalse("no nodes matching xpath found", nodes.isEmpty());
        boolean found = false;
        for (Object o : nodes) {
            if (o instanceof org.w3c.dom.Node) {
                org.w3c.dom.Node n = (org.w3c.dom.Node) o;
                String textString = n.getTextContent();
                if ((textString != null) && textString.contains(needle)) {
                    found = true;
                    break;
                }
            }
        }
        assertTrue("needle found in haystack", found); 
    }


    public void assertStringContains(String message, String haystack, String needle) {
        if (haystack.contains(needle)) {
            // good
            return;
        } else {
            fail(message + " (seeking '" + needle + "')");
        }
    }

    public void assertStringContains(String haystack, String needle) {
        if (haystack.contains(needle)) {
            // good
            return;
        } else {
            fail("Could not find '" + needle + "'.");
        }
    }

    /**
     * Asserts that help files exist for the specified properties of the given instance.
     *
     * @param type
     *      The describable class type that should have the associated help files.
     * @param properties
     *      ','-separated list of properties whose help files should exist.
     */
    public void assertHelpExists(final Class<? extends Describable> type, final String properties) throws Exception {
        executeOnServer(new Callable<Object>() {
            public Object call() throws Exception {
                Descriptor d = hudson.getDescriptor(type);
                WebClient wc = createWebClient();
                for (String property : listProperties(properties)) {
                    String url = d.getHelpFile(property);
                    assertNotNull("Help file for the property "+property+" is missing on "+type, url);
                    wc.goTo(url); // make sure it successfully loads
                }
                return null;
            }
        });
    }

    /**
     * Tokenizes "foo,bar,zot,-bar" and returns "foo,zot" (the token that starts with '-' is handled as
     * a cancellation.
     */
    private List<String> listProperties(String properties) {
        List<String> props = new ArrayList<String>(Arrays.asList(properties.split(",")));
        for (String p : props.toArray(new String[props.size()])) {
            if (p.startsWith("-")) {
                props.remove(p);
                props.remove(p.substring(1));
            }
        }
        return props;
    }

    /**
     * Submits the form.
     *
     * Plain {@link HtmlForm#submit()} doesn't work correctly due to the use of YUI in Hudson.
     */
    public HtmlPage submit(HtmlForm form) throws Exception {
        return (HtmlPage)form.submit((HtmlButton)last(form.getHtmlElementsByTagName("button")));
    }

    /**
     * Submits the form by clikcing the submit button of the given name.
     *
     * @param name
     *      This corresponds to the @name of &lt;f:submit />
     */
    public HtmlPage submit(HtmlForm form, String name) throws Exception {
        for( HtmlElement e : form.getHtmlElementsByTagName("button")) {
            HtmlElement p = (HtmlElement)e.getParentNode().getParentNode();
            if(p.getAttribute("name").equals(name)) {
                // To make YUI event handling work, this combo seems to be necessary
                // the click will trigger _onClick in buton-*.js, but it doesn't submit the form
                // (a comment alluding to this behavior can be seen in submitForm method)
                // so to complete it, submit the form later.
                //
                // Just doing form.submit() doesn't work either, because it doesn't do
                // the preparation work needed to pass along the name of the button that
                // triggered a submission (more concretely, m_oSubmitTrigger is not set.)
                ((HtmlButton)e).click();
                return (HtmlPage)form.submit((HtmlButton)e);
            }
        }
        throw new AssertionError("No such submit button with the name "+name);
    }

    protected HtmlInput findPreviousInputElement(HtmlElement current, String name) {
        return (HtmlInput)current.selectSingleNode("(preceding::input[@name='_."+name+"'])[last()]");
    }

    protected HtmlButton getButtonByCaption(HtmlForm f, String s) {
        for (HtmlElement b : f.getHtmlElementsByTagName("button")) {
            if(b.getTextContent().trim().equals(s))
                return (HtmlButton)b;
        }
        return null;
    }

    /**
     * Creates a {@link TaskListener} connected to stdout.
     */
    public TaskListener createTaskListener() {
        return new StreamTaskListener(new CloseProofOutputStream(System.out));
    }

    /**
     * Asserts that two JavaBeans are equal as far as the given list of properties are concerned.
     *
     * <p>
     * This method takes two objects that have properties (getXyz, isXyz, or just the public xyz field),
     * and makes sure that the property values for each given property are equals (by using {@link #assertEquals(Object, Object)})
     *
     * <p>
     * Property values can be null on both objects, and that is OK, but passing in a property that doesn't
     * exist will fail an assertion.
     *
     * <p>
     * This method is very convenient for comparing a large number of properties on two objects,
     * for example to verify that the configuration is identical after a config screen roundtrip.
     *
     * @param lhs
     *      One of the two objects to be compared.
     * @param rhs
     *      The other object to be compared
     * @param properties
     *      ','-separated list of property names that are compared.
     * @since 1.297
     */
    public void assertEqualBeans(Object lhs, Object rhs, String properties) throws Exception {
        assertNotNull("lhs is null",lhs);
        assertNotNull("rhs is null",rhs);
        for (String p : properties.split(",")) {
            PropertyDescriptor pd = PropertyUtils.getPropertyDescriptor(lhs, p);
            Object lp,rp;
            if(pd==null) {
                // field?
                try {
                    Field f = lhs.getClass().getField(p);
                    lp = f.get(lhs);
                    rp = f.get(rhs);
                } catch (NoSuchFieldException e) {
                    assertNotNull("No such property "+p+" on "+lhs.getClass(),pd);
                    return;
                }
            } else {
                lp = PropertyUtils.getProperty(lhs, p);
                rp = PropertyUtils.getProperty(rhs, p);
            }

            if (lp!=null && rp!=null && lp.getClass().isArray() && rp.getClass().isArray()) {
                // deep array equality comparison
                int m = Array.getLength(lp);
                int n = Array.getLength(rp);
                assertEquals("Array length is different for property "+p, m,n);
                for (int i=0; i<m; i++)
                    assertEquals(p+"["+i+"] is different", Array.get(lp,i),Array.get(rp,i));
                return;
            }

            assertEquals("Property "+p+" is different",lp,rp);
        }
    }

    /**
     * Works like {@link #assertEqualBeans(Object, Object, String)} but figure out the properties
     * via {@link DataBoundConstructor}
     */
    public void assertEqualDataBoundBeans(Object lhs, Object rhs) throws Exception {
        if (lhs==null && rhs==null)     return;
        if (lhs==null)      fail("lhs is null while rhs="+rhs);
        if (rhs==null)      fail("rhs is null while lhs="+rhs);
        
        Constructor<?> lc = findDataBoundConstructor(lhs.getClass());
        Constructor<?> rc = findDataBoundConstructor(rhs.getClass());
        assertEquals("Data bound constructor mismatch. Different type?",lc,rc);

        List<String> primitiveProperties = new ArrayList<String>();

        String[] names = ClassDescriptor.loadParameterNames(lc);
        Class<?>[] types = lc.getParameterTypes();
        assertEquals(names.length,types.length);
        for (int i=0; i<types.length; i++) {
            Object lv = ReflectionUtils.getPublicProperty(lhs, names[i]);
            Object rv = ReflectionUtils.getPublicProperty(rhs, names[i]);

            if (Iterable.class.isAssignableFrom(types[i])) {
                Iterable lcol = (Iterable) lv;
                Iterable rcol = (Iterable) rv;
                Iterator ltr,rtr;
                for (ltr=lcol.iterator(), rtr=rcol.iterator(); ltr.hasNext() && rtr.hasNext();) {
                    Object litem = ltr.next();
                    Object ritem = rtr.next();

                    if (findDataBoundConstructor(litem.getClass())!=null) {
                        assertEqualDataBoundBeans(litem,ritem);
                    } else {
                        assertEquals(litem,ritem);
                    }
                }
                assertFalse("collection size mismatch between "+lhs+" and "+rhs, ltr.hasNext() ^ rtr.hasNext());
            } else
            if (findDataBoundConstructor(types[i])!=null) {
                // recurse into nested databound objects
                assertEqualDataBoundBeans(lv,rv);
            } else {
                primitiveProperties.add(names[i]);
            }
        }

        // compare shallow primitive properties
        if (!primitiveProperties.isEmpty())
            assertEqualBeans(lhs,rhs,Util.join(primitiveProperties,","));
    }

    private Constructor<?> findDataBoundConstructor(Class<?> c) {
        for (Constructor<?> m : c.getConstructors()) {
            if (m.getAnnotation(DataBoundConstructor.class)!=null)
                return m;
        }
        return null;
    }

    /**
     * Gets the descriptor instance of the current Hudson by its type.
     */
    protected <T extends Descriptor<?>> T get(Class<T> d) {
        return hudson.getDescriptorByType(d);
    }


    /**
     * Returns true if Hudson is building something or going to build something.
     */
    protected boolean isSomethingHappening() {
        if (!hudson.getQueue().isEmpty())
            return true;
        for (Computer n : hudson.getComputers())
            if (!n.isIdle())
                return true;
        return false;
    }

    /**
     * Waits until Hudson finishes building everything, including those in the queue.
     * <p>
     * This method uses a default time out to prevent infinite hang in the automated test execution environment.
     */
    protected void waitUntilNoActivity() throws Exception {
        waitUntilNoActivityUpTo(60*1000);
    }

    /**
     * Waits until Hudson finishes building everything, including those in the queue, or fail the test
     * if the specified timeout milliseconds is 
     */
    protected void waitUntilNoActivityUpTo(int timeout) throws Exception {
        long startTime = System.currentTimeMillis();
        int streak = 0;

        while (true) {
            Thread.sleep(10);
            if (isSomethingHappening())
                streak=0;
            else
                streak++;

            if (streak>5)   // the system is quiet for a while
                return;

            if (System.currentTimeMillis()-startTime > timeout) {
                List<Executable> building = new ArrayList<Executable>();
                for (Computer c : hudson.getComputers()) {
                    for (Executor e : c.getExecutors()) {
                        if (e.isBusy())
                            building.add(e.getCurrentExecutable());
                    }
                }
                throw new AssertionError(String.format("Hudson is still doing something after %dms: queue=%s building=%s",
                        timeout, Arrays.asList(hudson.getQueue().getItems()), building));
            }
        }
    }



//
// recipe methods. Control the test environments.
//

    /**
     * Called during the {@link #setUp()} to give a test case an opportunity to
     * control the test environment in which Hudson is run.
     *
     * <p>
     * One could override this method and call a series of {@code withXXX} methods,
     * or you can use the annotations with {@link Recipe} meta-annotation.
     */
    protected void recipe() throws Exception {
        recipeLoadCurrentPlugin();
        // look for recipe meta-annotation
        try {
            Method runMethod= getClass().getMethod(getName());
            for( final Annotation a : runMethod.getAnnotations() ) {
                Recipe r = a.annotationType().getAnnotation(Recipe.class);
                if(r==null)     continue;
                final Runner runner = r.value().newInstance();
                recipes.add(runner);
                tearDowns.add(new LenientRunnable() {
                    public void run() throws Exception {
                        runner.tearDown(HudsonTestCase.this,a);
                    }
                });
                runner.setup(this,a);
            }
        } catch (NoSuchMethodException e) {
            // not a plain JUnit test.
        }
    }

    /**
     * If this test harness is launched for a Hudson plugin, locate the <tt>target/test-classes/the.hpl</tt>
     * and add a recipe to install that to the new Hudson.
     *
     * <p>
     * This file is created by <tt>maven-hpi-plugin</tt> at the testCompile phase when the current
     * packaging is <tt>hpi</tt>.
     */
    protected void recipeLoadCurrentPlugin() throws Exception {
        final Enumeration<URL> e = getClass().getClassLoader().getResources("the.hpl");
        if(!e.hasMoreElements())    return; // nope

        final URL hpl = e.nextElement();

        recipes.add(new Runner() {
            @Override
            public void decorateHome(HudsonTestCase testCase, File home) throws Exception {
                while (e.hasMoreElements()) {
                    final URL hpl = e.nextElement();

                    // make the plugin itself available
                    Manifest m = new Manifest(hpl.openStream());
                    String shortName = m.getMainAttributes().getValue("Short-Name");
                    if(shortName==null)
                        throw new Error(hpl+" doesn't have the Short-Name attribute");
                    FileUtils.copyURLToFile(hpl,new File(home,"plugins/"+shortName+".hpl"));

                    // make dependency plugins available
                    // TODO: probably better to read POM, but where to read from?
                    // TODO: this doesn't handle transitive dependencies

                    // Tom: plugins are now searched on the classpath first. They should be available on
                    // the compile or test classpath. As a backup, we do a best-effort lookup in the Maven repository
                    // For transitive dependencies, we could evaluate Plugin-Dependencies transitively.

                    String dependencies = m.getMainAttributes().getValue("Plugin-Dependencies");
                    if(dependencies!=null) {
                        MavenEmbedder embedder = new MavenEmbedder(null);
                        embedder.setClassLoader(getClass().getClassLoader());
                        embedder.start();
                        for( String dep : dependencies.split(",")) {
                            String[] tokens = dep.split(":");
                            String artifactId = tokens[0];
                            String version = tokens[1];
                            File dependencyJar=null;
                            // need to search multiple group IDs
                            // TODO: extend manifest to include groupID:artifactID:version
                            Exception resolutionError=null;
                            for (String groupId : new String[]{"org.jvnet.hudson.plugins","org.jvnet.hudson.main"}) {

                                // first try to find it on the classpath.
                                // this takes advantage of Maven POM located in POM
                                URL dependencyPomResource = getClass().getResource("/META-INF/maven/"+groupId+"/"+artifactId+"/pom.xml");
                                if (dependencyPomResource != null) {
                                    // found it
                                    dependencyJar = Which.jarFile(dependencyPomResource);
                                    break;
                                } else {
                                    Artifact a;
                                    a = embedder.createArtifact(groupId, artifactId, version, "compile"/*doesn't matter*/, "hpi");
                                    try {
                                        embedder.resolve(a, Arrays.asList(embedder.createRepository("http://maven.glassfish.org/content/groups/public/","repo")),embedder.getLocalRepository());
                                        dependencyJar = a.getFile();
                                    } catch (AbstractArtifactResolutionException x) {
                                        // could be a wrong groupId
                                        resolutionError = x;
                                    }
                                }
                            }
                            if(dependencyJar==null)
                                throw new Exception("Failed to resolve plugin: "+dep,resolutionError);

                            File dst = new File(home, "plugins/" + artifactId + ".hpi");
                            if(!dst.exists() || dst.lastModified()!=dependencyJar.lastModified()) {
                                FileUtils.copyFile(dependencyJar, dst);
                            }
                        }
                        embedder.stop();
                    }
                }
            }
        });
    }

    public HudsonTestCase withNewHome() {
        return with(HudsonHomeLoader.NEW);
    }

    public HudsonTestCase withExistingHome(File source) throws Exception {
        return with(new CopyExisting(source));
    }

    /**
     * Declares that this test case expects to start with one of the preset data sets.
     * See https://svn.dev.java.net/svn/hudson/trunk/hudson/main/test/src/main/preset-data/
     * for available datasets and what they mean.
     */
    public HudsonTestCase withPresetData(String name) {
        name = "/" + name + ".zip";
        URL res = getClass().getResource(name);
        if(res==null)   throw new IllegalArgumentException("No such data set found: "+name);

        return with(new CopyExisting(res));
    }

    public HudsonTestCase with(HudsonHomeLoader homeLoader) {
        this.homeLoader = homeLoader;
        return this;
    }


    /**
     * Executes the given closure on the server, in the context of an HTTP request.
     * This is useful for testing some methods that require {@link StaplerRequest} and {@link StaplerResponse}.
     *
     * <p>
     * The closure will get the request and response as parameters.
     */
    public <V> V executeOnServer(final Callable<V> c) throws Exception {
        final Exception[] t = new Exception[1];
        final List<V> r = new ArrayList<V>(1);  // size 1 list

        ClosureExecuterAction cea = hudson.getExtensionList(RootAction.class).get(ClosureExecuterAction.class);
        UUID id = UUID.randomUUID();
        cea.add(id,new Runnable() {
            public void run() {
                try {
                    StaplerResponse rsp = Stapler.getCurrentResponse();
                    rsp.setStatus(200);
                    rsp.setContentType("text/html");
                    r.add(c.call());
                } catch (Exception e) {
                    t[0] = e;
                }
            }
        });
        createWebClient().goTo("closures/?uuid="+id);

        if (t[0]!=null)
            throw t[0];
        return r.get(0);
    }

    /**
     * Sometimes a part of a test case may ends up creeping into the serialization tree of {@link Saveable#save()},
     * so detect that and flag that as an error. 
     */
    private Object writeReplace() {
        throw new AssertionError("HudsonTestCase "+getName()+" is not supposed to be serialized");
    }

    /**
     * This is to assist Groovy test clients who are incapable of instantiating the inner classes properly.
     */
    public WebClient createWebClient() {
        return new WebClient();
    }
    
    /**
     * Extends {@link com.gargoylesoftware.htmlunit.WebClient} and provide convenience methods
     * for accessing Hudson.
     */
    public class WebClient extends com.gargoylesoftware.htmlunit.WebClient {
        public WebClient() {
            // default is IE6, but this causes 'n.doScroll('left')' to fail in event-debug.js:1907 as HtmlUnit doesn't implement such a method,
            // so trying something else, until we discover another problem.
            super(BrowserVersion.FIREFOX_2);

//            setJavaScriptEnabled(false);
            setPageCreator(HudsonPageCreator.INSTANCE);
            clients.add(new WeakReference<WebClient>(this));
            // make ajax calls run as post-action for predictable behaviors that simplify debugging
            setAjaxController(new AjaxController() {
                public boolean processSynchron(HtmlPage page, WebRequestSettings settings, boolean async) {
                    return false;
                }
            });

            setCssErrorHandler(new ErrorHandler() {
                final ErrorHandler defaultHandler = new DefaultCssErrorHandler();

                public void warning(CSSParseException exception) throws CSSException {
                    if (!ignore(exception))
                        defaultHandler.warning(exception);
                }

                public void error(CSSParseException exception) throws CSSException {
                    if (!ignore(exception))
                        defaultHandler.error(exception);
                }

                public void fatalError(CSSParseException exception) throws CSSException {
                    if (!ignore(exception))
                        defaultHandler.fatalError(exception);
                }

                private boolean ignore(CSSParseException e) {
                    return e.getURI().contains("/yui/");
                }
            });

            // if no other debugger is installed, install jsDebugger,
            // so as not to interfere with the 'Dim' class.
            getJavaScriptEngine().getContextFactory().addListener(new Listener() {
                public void contextCreated(Context cx) {
                    if (cx.getDebugger() == null)
                        cx.setDebugger(jsDebugger, null);
                }

                public void contextReleased(Context cx) {
                }
            });
        }

        /**
         * Logs in to Hudson.
         */
        public WebClient login(String username, String password) throws Exception {
            HtmlPage page = goTo("/login");
//            page = (HtmlPage) page.getFirstAnchorByText("Login").click();

            HtmlForm form = page.getFormByName("login");
            form.getInputByName("j_username").setValueAttribute(username);
            form.getInputByName("j_password").setValueAttribute(password);
            form.submit(null);
            return this;
        }

        /**
         * Logs in to Hudson, by using the user name as the password.
         *
         * <p>
         * See {@link HudsonTestCase#configureUserRealm()} for how the container is set up with the user names
         * and passwords. All the test accounts have the same user name and password.
         */
        public WebClient login(String username) throws Exception {
            login(username,username);
            return this;
        }

        public HtmlPage search(String q) throws IOException, SAXException {
            HtmlPage top = goTo("");
            HtmlForm search = top.getFormByName("search");
            search.getInputByName("q").setValueAttribute(q);
            return (HtmlPage)search.submit(null);
        }

        /**
         * Short for {@code getPage(r,"")}, to access the top page of a build.
         */
        public HtmlPage getPage(Run r) throws IOException, SAXException {
            return getPage(r,"");
        }

        /**
         * Accesses a page inside {@link Run}.
         *
         * @param relative
         *      Relative URL within the build URL, like "changes". Doesn't start with '/'. Can be empty.
         */
        public HtmlPage getPage(Run r, String relative) throws IOException, SAXException {
            return goTo(r.getUrl()+relative);
        }

        public HtmlPage getPage(Item item) throws IOException, SAXException {
            return getPage(item,"");
        }

        public HtmlPage getPage(Item item, String relative) throws IOException, SAXException {
            return goTo(item.getUrl()+relative);
        }

        public HtmlPage getPage(Node item) throws IOException, SAXException {
            return getPage(item,"");
        }

        public HtmlPage getPage(Node item, String relative) throws IOException, SAXException {
            return goTo(item.toComputer().getUrl()+relative);
        }

        public HtmlPage getPage(View view) throws IOException, SAXException {
            return goTo(view.getUrl());
        }

        public HtmlPage getPage(View view, String relative) throws IOException, SAXException {
            return goTo(view.getUrl()+relative);
        }

        /**
         * @deprecated
         *      This method expects a full URL. This method is marked as deprecated to warn you
         *      that you probably should be using {@link #goTo(String)} method, which accepts
         *      a relative path within the Hudson being tested. (IOW, if you really need to hit
         *      a website on the internet, there's nothing wrong with using this method.)
         */
        @Override
        public Page getPage(String url) throws IOException, FailingHttpStatusCodeException {
            return super.getPage(url);
        }

        /**
         * Requests a page within Hudson.
         *
         * @param relative
         *      Relative path within Hudson. Starts without '/'.
         *      For example, "job/test/" to go to a job top page.
         */
        public HtmlPage goTo(String relative) throws IOException, SAXException {
            Page p = goTo(relative, "text/html");
            if (p instanceof HtmlPage) {
                return (HtmlPage) p;
            } else {
                throw new AssertionError("Expected text/html but instead the content type was "+p.getWebResponse().getContentType());
            }
        }

        public Page goTo(String relative, String expectedContentType) throws IOException, SAXException {
            Page p = super.getPage(getContextPath() + relative);
            assertEquals(expectedContentType,p.getWebResponse().getContentType());
            return p;
        }

        /** Loads a page as XML. Useful for testing Hudson's xml api, in concert with
         * assertXPath(DomNode page, String xpath)
         * @param path   the path part of the url to visit
         * @return  the XmlPage found at that url
         * @throws IOException
         * @throws SAXException
         */
        public XmlPage goToXml(String path) throws IOException, SAXException {
            Page page = goTo(path, "application/xml");
            if (page instanceof XmlPage)
                return (XmlPage) page;
            else
                return null;
        }
        

        /**
         * Returns the URL of the webapp top page.
         * URL ends with '/'.
         */
        public String getContextPath() throws IOException {
            return getURL().toExternalForm();
        }
        
        /**
         * Adds a security crumb to the quest
         */
        public WebRequestSettings addCrumb(WebRequestSettings req) {
            NameValuePair crumb[] = { new NameValuePair() };
            
            crumb[0].setName(hudson.getCrumbIssuer().getDescriptor().getCrumbRequestField());
            crumb[0].setValue(hudson.getCrumbIssuer().getCrumb( null ));
            
            req.setRequestParameters(Arrays.asList( crumb ));
            return req;
        }
        
        /**
         * Creates a URL with crumb parameters relative to {{@link #getContextPath()}
         */
        public URL createCrumbedUrl(String relativePath) throws IOException {
            CrumbIssuer issuer = hudson.getCrumbIssuer();
            String crumbName = issuer.getDescriptor().getCrumbRequestField();
            String crumb = issuer.getCrumb(null);
            
            return new URL(getContextPath()+relativePath+"?"+crumbName+"="+crumb);
        }

        /**
         * Makes an HTTP request, process it with the given request handler, and returns the response.
         */
        public HtmlPage eval(final Runnable requestHandler) throws IOException, SAXException {
            ClosureExecuterAction cea = hudson.getExtensionList(RootAction.class).get(ClosureExecuterAction.class);
            UUID id = UUID.randomUUID();
            cea.add(id,requestHandler);
            return goTo("closures/?uuid="+id);
        }

        /**
         * Starts an interactive JavaScript debugger, and break at the next JavaScript execution.
         *
         * <p>
         * This is useful during debugging a test so that you can step execute and inspect state of JavaScript.
         * This will launch a Swing GUI, and the method returns immediately.
         *
         * <p>
         * Note that installing a debugger appears to make an execution of JavaScript substantially slower.
         *
         * <p>
         * TODO: because each script block evaluation in HtmlUnit is done in a separate Rhino context,
         * if you step over from one script block, the debugger fails to kick in on the beginning of the next script block.
         * This makes it difficult to set a break point on arbitrary script block in the HTML page. We need to fix this
         * by tweaking {@link Dim.StackFrame#onLineChange(Context, int)}.
         */
        public Dim interactiveJavaScriptDebugger() {
            Global global = new Global();
            HtmlUnitContextFactory cf = getJavaScriptEngine().getContextFactory();
            global.init(cf);

            Dim dim = org.mozilla.javascript.tools.debugger.Main.mainEmbedded(cf, global, "Rhino debugger: " + getName());

            // break on exceptions. this catch most of the errors
            dim.setBreakOnExceptions(true);

            return dim;
        }
    }

    // needs to keep reference, or it gets GC-ed.
    private static final Logger XML_HTTP_REQUEST_LOGGER = Logger.getLogger(XMLHttpRequest.class.getName());
    
    static {
        // screen scraping relies on locale being fixed.
        Locale.setDefault(Locale.ENGLISH);

        {// enable debug assistance, since tests are often run from IDE
            Dispatcher.TRACE = true;
            MetaClass.NO_CACHE=true;
            // load resources from the source dir.
            File dir = new File("src/main/resources");
            if(dir.exists() && MetaClassLoader.debugLoader==null)
                try {
                    MetaClassLoader.debugLoader = new MetaClassLoader(
                        new URLClassLoader(new URL[]{dir.toURI().toURL()}));
                } catch (MalformedURLException e) {
                    throw new AssertionError(e);
                }
        }

        // suppress INFO output from Spring, which is verbose
        Logger.getLogger("org.springframework").setLevel(Level.WARNING);

        // hudson-behavior.js relies on this to decide whether it's running unit tests.
        Main.isUnitTest = true;

        // prototype.js calls this method all the time, so ignore this warning.
        XML_HTTP_REQUEST_LOGGER.setFilter(new Filter() {
            public boolean isLoggable(LogRecord record) {
                return !record.getMessage().contains("XMLHttpRequest.getResponseHeader() was called before the response was available.");
            }
        });

        // remove the upper bound of the POST data size in Jetty.
        System.setProperty("org.mortbay.jetty.Request.maxFormContentSize","-1");
    }

    private static final Logger LOGGER = Logger.getLogger(HudsonTestCase.class.getName());

    protected static final List<ToolProperty<?>> NO_PROPERTIES = Collections.<ToolProperty<?>>emptyList();

    /**
     * Specify this to a TCP/IP port number to have slaves started with the debugger.
     */
    public static int SLAVE_DEBUG_PORT = Integer.getInteger(HudsonTestCase.class.getName()+".slaveDebugPort",-1);

    public static final MimeTypes MIME_TYPES = new MimeTypes();
    static {
        MIME_TYPES.addMimeMapping("js","application/javascript");
        Functions.DEBUG_YUI = true;

        // during the unit test, predictably releasing classloader is important to avoid
        // file descriptor leak.
        ClassicPluginStrategy.useAntClassLoader = true;

        // DNS multicast support takes up a lot of time during tests, so just disable it altogether
        // this also prevents tests from falsely advertising Hudson
        DNSMultiCast.disabled = true;
    }
}<|MERGE_RESOLUTION|>--- conflicted
+++ resolved
@@ -33,10 +33,7 @@
 import hudson.security.AbstractPasswordBasedSecurityRealm;
 import hudson.security.GroupDetails;
 import hudson.security.SecurityRealm;
-<<<<<<< HEAD
-=======
 import hudson.slaves.ComputerConnector;
->>>>>>> f52fffc8
 import hudson.tasks.Builder;
 import hudson.tasks.Publisher;
 import hudson.tools.ToolProperty;
@@ -206,11 +203,8 @@
      * which runs faster.
      */
     public boolean useLocalPluginManager;
-<<<<<<< HEAD
-=======
 
     public ComputerConnectorTester computerConnectorTester = new ComputerConnectorTester(this);
->>>>>>> f52fffc8
 
 
     protected HudsonTestCase(String name) {
@@ -708,15 +702,12 @@
         return (P)p.getPublishersList().get(before.getClass());
     }
 
-<<<<<<< HEAD
-=======
     protected <C extends ComputerConnector> C configRoundtrip(C before) throws Exception {
         computerConnectorTester.connector = before;
         submit(createWebClient().goTo("self/computerConnectorTester/configure").getFormByName("config"));
         return (C)computerConnectorTester.connector;
     }
 
->>>>>>> f52fffc8
 
     /**
      * Asserts that the outcome of the build is a specific outcome.
