--- conflicted
+++ resolved
@@ -28,11 +28,7 @@
   <parent>
     <groupId>org.jvnet.hudson.main</groupId>
     <artifactId>pom</artifactId>
-<<<<<<< HEAD
-    <version>1.382-SNAPSHOT</version>
-=======
     <version>1.384-SNAPSHOT</version>
->>>>>>> f52fffc8
     <relativePath>../pom.xml</relativePath>
   </parent>
 
@@ -386,11 +382,7 @@
     <dependency>
       <groupId>org.kohsuke.stapler</groupId>
       <artifactId>stapler-jelly</artifactId>
-<<<<<<< HEAD
-      <version>1.152</version>
-=======
       <version>1.154</version>
->>>>>>> f52fffc8
       <exclusions>
         <exclusion>
           <groupId>commons-jelly</groupId>
@@ -800,25 +792,6 @@
       <groupId>org.jvnet.robust-http-client</groupId>
       <artifactId>robust-http-client</artifactId>
       <version>1.1</version>
-    </dependency>
-
-    <dependency><!-- Hudson doesn't depend on it but some plugin wants the latest version. Bundling 1.4 until we figure out a mechanism to let plugins load its own -->
-      <groupId>commons-codec</groupId>
-      <artifactId>commons-codec</artifactId>
-      <version>1.4</version>
-    </dependency>
-
-    <dependency>
-      <!-- with this, stapler can load parameter names from the debug info -->
-      <groupId>asm</groupId>
-      <artifactId>asm-commons</artifactId>
-      <version>2.2.3</version>
-    </dependency>
-
-    <dependency>
-      <groupId>org.kohsuke</groupId>
-      <artifactId>access-modifier-annotation</artifactId>
-      <version>1.0</version>
     </dependency>
 
     <dependency><!-- Hudson doesn't depend on it but some plugin wants the latest version. Bundling 1.4 until we figure out a mechanism to let plugins load its own -->
