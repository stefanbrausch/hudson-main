--- conflicted
+++ resolved
@@ -305,16 +305,12 @@
         try {
             FileOutputStream out = new FileOutputStream(tmp);
             try {
-<<<<<<< HEAD
-                IOUtils.copy(new RetryableHttpStream(src), out);
-=======
                 IOUtils.copy(new RetryableHttpStream(src) {
                     @Override
                     protected HttpURLConnection connect() throws IOException {
                         return (HttpURLConnection) ProxyConfiguration.open(url);
                     }
                 }, out);
->>>>>>> f52fffc8
             } finally {
                 out.close();
             }
