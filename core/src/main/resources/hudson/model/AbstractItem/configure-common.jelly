--- conflicted
+++ resolved
@@ -51,11 +51,7 @@
     <f:optionalBlock name="hasSlaveAffinity" title="${%Restrict where this project can be run}" checked="${it.assignedLabel!=null}"
         help="/help/project-config/slave.html">
       <f:entry title="${%Label Expression}" field="assignedLabelString">
-<<<<<<< HEAD
-        <f:textbox />
-=======
         <f:textbox autoCompleteDelimiChar=" "/>
->>>>>>> f52fffc8
       </f:entry>
     </f:optionalBlock>
   </j:if>
