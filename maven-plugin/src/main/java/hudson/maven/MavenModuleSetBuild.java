/*
 * The MIT License
 * 
 * Copyright (c) 2004-2010, Sun Microsystems, Inc., Kohsuke Kawaguchi,
 * Red Hat, Inc., Victor Glushenkov, Alan Harder
 * 
 * Permission is hereby granted, free of charge, to any person obtaining a copy
 * of this software and associated documentation files (the "Software"), to deal
 * in the Software without restriction, including without limitation the rights
 * to use, copy, modify, merge, publish, distribute, sublicense, and/or sell
 * copies of the Software, and to permit persons to whom the Software is
 * furnished to do so, subject to the following conditions:
 * 
 * The above copyright notice and this permission notice shall be included in
 * all copies or substantial portions of the Software.
 * 
 * THE SOFTWARE IS PROVIDED "AS IS", WITHOUT WARRANTY OF ANY KIND, EXPRESS OR
 * IMPLIED, INCLUDING BUT NOT LIMITED TO THE WARRANTIES OF MERCHANTABILITY,
 * FITNESS FOR A PARTICULAR PURPOSE AND NONINFRINGEMENT. IN NO EVENT SHALL THE
 * AUTHORS OR COPYRIGHT HOLDERS BE LIABLE FOR ANY CLAIM, DAMAGES OR OTHER
 * LIABILITY, WHETHER IN AN ACTION OF CONTRACT, TORT OR OTHERWISE, ARISING FROM,
 * OUT OF OR IN CONNECTION WITH THE SOFTWARE OR THE USE OR OTHER DEALINGS IN
 * THE SOFTWARE.
 */
package hudson.maven;

import hudson.*;
import hudson.FilePath.FileCallable;
import hudson.maven.MavenBuild.ProxyImpl2;
import hudson.maven.reporters.MavenFingerprinter;
import hudson.maven.reporters.MavenMailer;
import hudson.model.*;
import hudson.model.Cause.UpstreamCause;
import hudson.remoting.Channel;
import hudson.remoting.VirtualChannel;
import hudson.scm.ChangeLogSet;
import hudson.tasks.BuildWrapper;
import hudson.tasks.MailSender;
import hudson.tasks.Maven.MavenInstallation;
import hudson.util.ArgumentListBuilder;
import hudson.util.IOUtils;
import hudson.util.StreamTaskListener;
import org.apache.maven.BuildFailureException;
import org.apache.maven.embedder.MavenEmbedderException;
import org.apache.maven.execution.MavenSession;
import org.apache.maven.execution.ReactorManager;
import org.apache.maven.lifecycle.LifecycleExecutionException;
import org.apache.maven.monitor.event.EventDispatcher;
import org.apache.maven.project.MavenProject;
import org.apache.maven.project.ProjectBuildingException;
import org.kohsuke.stapler.StaplerRequest;
import org.kohsuke.stapler.StaplerResponse;
import org.apache.commons.io.FilenameUtils;

import java.io.*;
import java.util.*;
import java.util.Map.Entry;
import java.util.logging.Level;
import java.util.logging.Logger;

import static hudson.model.Result.FAILURE;

/**
 * {@link Build} for {@link MavenModuleSet}.
 *
 * <p>
 * A "build" of {@link MavenModuleSet} consists of:
 *
 * <ol>
 * <li>Update the workspace.
 * <li>Parse POMs
 * <li>Trigger module builds.
 * </ol>
 *
 * This object remembers the changelog and what {@link MavenBuild}s are done
 * on this.
 *
 * @author Kohsuke Kawaguchi
 */
public class MavenModuleSetBuild extends AbstractMavenBuild<MavenModuleSet,MavenModuleSetBuild> {
    /**
     * {@link MavenReporter}s that will contribute project actions.
     * Can be null if there's none.
     */
    /*package*/ List<MavenReporter> projectActionReporters;

    public MavenModuleSetBuild(MavenModuleSet job) throws IOException {
        super(job);
    }

    public MavenModuleSetBuild(MavenModuleSet project, File buildDir) throws IOException {
        super(project, buildDir);
    }

    /**
     * Exposes {@code MAVEN_OPTS} to forked processes.
     *
     * When we fork Maven, we do so directly by executing Java, thus this environment variable
     * is pointless (we have to tweak JVM launch option correctly instead, which can be seen in
     * {@link MavenProcessFactory}), but setting the environment variable explicitly is still
     * useful in case this Maven forks other Maven processes via normal way. See HUDSON-3644.
     */
    @Override
    public EnvVars getEnvironment(TaskListener log) throws IOException, InterruptedException {
        EnvVars envs = super.getEnvironment(log);
        String opts = project.getMavenOpts();
        if(opts!=null)
            envs.put("MAVEN_OPTS", opts);
        return envs;
    }

    /**
     * Displays the combined status of all modules.
     * <p>
     * More precisely, this picks up the status of this build itself,
     * plus all the latest builds of the modules that belongs to this build.
     */
    @Override
    public Result getResult() {
        Result r = super.getResult();

        for (MavenBuild b : getModuleLastBuilds().values()) {
            Result br = b.getResult();
            if(r==null)
                r = br;
            else
            if(br==Result.NOT_BUILT)
                continue;   // UGLY: when computing combined status, ignore the modules that were not built
            else
            if(br!=null)
                r = r.combine(br);
        }

        return r;
    }

    /**
     * Returns the filtered changeset entries that match the given module.
     */
    /*package*/ List<ChangeLogSet.Entry> getChangeSetFor(final MavenModule mod) {
        return new ArrayList<ChangeLogSet.Entry>() {
            {
                // modules that are under 'mod'. lazily computed
                List<MavenModule> subsidiaries = null;

                for (ChangeLogSet.Entry e : getChangeSet()) {
                    if(isDescendantOf(e, mod)) {
                        if(subsidiaries==null)
                            subsidiaries = mod.getSubsidiaries();

                        // make sure at least one change belongs to this module proper,
                        // and not its subsidiary module
                        if (notInSubsidiary(subsidiaries, e))
                            add(e);
                    }
                }
            }

            private boolean notInSubsidiary(List<MavenModule> subsidiaries, ChangeLogSet.Entry e) {
                for (String path : e.getAffectedPaths())
                    if(!belongsToSubsidiary(subsidiaries, path))
                        return true;
                return false;
            }

            private boolean belongsToSubsidiary(List<MavenModule> subsidiaries, String path) {
                for (MavenModule sub : subsidiaries)
                    if (FilenameUtils.separatorsToUnix(path).startsWith(FilenameUtils.normalize(sub.getRelativePath())))
                        return true;
                return false;
            }

            /**
             * Does this change happen somewhere in the given module or its descendants?
             */
            private boolean isDescendantOf(ChangeLogSet.Entry e, MavenModule mod) {
                for (String path : e.getAffectedPaths()) {
                    if (FilenameUtils.separatorsToUnix(path).startsWith(FilenameUtils.normalize(mod.getRelativePath())))
                        return true;
                }
                return false;
            }
        };
    }

    /**
     * Computes the module builds that correspond to this build.
     * <p>
     * A module may be built multiple times (by the user action),
     * so the value is a list.
     */
    public Map<MavenModule,List<MavenBuild>> getModuleBuilds() {
        Collection<MavenModule> mods = getParent().getModules();

        // identify the build number range. [start,end)
        MavenModuleSetBuild nb = getNextBuild();
        int end = nb!=null ? nb.getNumber() : Integer.MAX_VALUE;

        // preserve the order by using LinkedHashMap
        Map<MavenModule,List<MavenBuild>> r = new LinkedHashMap<MavenModule,List<MavenBuild>>(mods.size());

        for (MavenModule m : mods) {
            List<MavenBuild> builds = new ArrayList<MavenBuild>();
            MavenBuild b = m.getNearestBuild(number);
            while(b!=null && b.getNumber()<end) {
                builds.add(b);
                b = b.getNextBuild();
            }
            r.put(m,builds);
        }

        return r;
    }
    
    /**
     * Returns the estimated duration for this builds.
     * Takes only the modules into account which are actually being build in
     * case of incremental builds.
     */
    @Override
    public long getEstimatedDuration() {
        
        if (!project.isIncrementalBuild()) {
            return super.getEstimatedDuration();
        }

        long result = 0;
        
        Map<MavenModule, List<MavenBuild>> moduleBuilds = getModuleBuilds();
        for (List<MavenBuild> builds : moduleBuilds.values()) {
            if (!builds.isEmpty()) {
                MavenBuild build = builds.get(0);
                if (build.getResult() != Result.NOT_BUILT && build.getEstimatedDuration() != -1) {
                    result += build.getEstimatedDuration();
                }
            }
        }
        
        result += estimateModuleSetBuildDurationOverhead(3);
        
        return result != 0 ? result : -1;
    }
    
    /**
     * Estimates the duration overhead the {@link MavenModuleSetBuild} itself adds
     * to the sum of duration of the module builds.
     */
    private long estimateModuleSetBuildDurationOverhead(int numberOfBuilds) {
        List<MavenModuleSetBuild> moduleSetBuilds = getPreviousBuildsOverThreshold(numberOfBuilds, Result.UNSTABLE);
        
        if (moduleSetBuilds.isEmpty()) {
            return 0;
        }
        
        long overhead = 0;
        for(MavenModuleSetBuild moduleSetBuild : moduleSetBuilds) {
            long sumOfModuleBuilds = 0;
            for (List<MavenBuild> builds : moduleSetBuild.getModuleBuilds().values()) {
                if (!builds.isEmpty()) {
                    MavenBuild moduleBuild = builds.get(0);
                    sumOfModuleBuilds += moduleBuild.getDuration();
                }
            }
            
            overhead += Math.max(0, moduleSetBuild.getDuration() - sumOfModuleBuilds);
        }
        
        return Math.round((double)overhead / moduleSetBuilds.size());
    }
<<<<<<< HEAD

    @Override
    public synchronized void delete() throws IOException {
        super.delete();
        // Delete all contained module builds too
        for (List<MavenBuild> list : getModuleBuilds().values())
            for (MavenBuild build : list)
                build.delete();
    }

    @Override
=======

    @Override
    public synchronized void delete() throws IOException {
        super.delete();
        // Delete all contained module builds too
        for (List<MavenBuild> list : getModuleBuilds().values())
            for (MavenBuild build : list)
                build.delete();
    }

    @Override
>>>>>>> f52fffc8
    public Object getDynamic(String token, StaplerRequest req, StaplerResponse rsp) {
        // map corresponding module build under this object
        if(token.indexOf('$')>0) {
            MavenModule m = getProject().getModule(token);
            if(m!=null) return m.getBuildByNumber(getNumber());
        }
        return super.getDynamic(token,req,rsp);
    }

    /**
     * Computes the latest module builds that correspond to this build.
     * (when indivudual modules are built, a new ModuleSetBuild is not created,
     *  but rather the new module build falls under the previous ModuleSetBuild)
     */
    public Map<MavenModule,MavenBuild> getModuleLastBuilds() {
        Collection<MavenModule> mods = getParent().getModules();

        // identify the build number range. [start,end)
        MavenModuleSetBuild nb = getNextBuild();
        int end = nb!=null ? nb.getNumber() : Integer.MAX_VALUE;

        // preserve the order by using LinkedHashMap
        Map<MavenModule,MavenBuild> r = new LinkedHashMap<MavenModule,MavenBuild>(mods.size());

        for (MavenModule m : mods) {
            MavenBuild b = m.getNearestOldBuild(end - 1);
            if(b!=null && b.getNumber()>=getNumber())
                r.put(m,b);
        }

        return r;
    }

    public void registerAsProjectAction(MavenReporter reporter) {
        if(projectActionReporters==null)
            projectActionReporters = new ArrayList<MavenReporter>();
        projectActionReporters.add(reporter);
    }

    /**
     * Finds {@link Action}s from all the module builds that belong to this
     * {@link MavenModuleSetBuild}. One action per one {@link MavenModule},
     * and newer ones take precedence over older ones.
     */
    public <T extends Action> List<T> findModuleBuildActions(Class<T> action) {
        Collection<MavenModule> mods = getParent().getModules();
        List<T> r = new ArrayList<T>(mods.size());

        // identify the build number range. [start,end)
        MavenModuleSetBuild nb = getNextBuild();
        int end = nb!=null ? nb.getNumber()-1 : Integer.MAX_VALUE;

        for (MavenModule m : mods) {
            MavenBuild b = m.getNearestOldBuild(end);
            while(b!=null && b.getNumber()>=number) {
                T a = b.getAction(action);
                if(a!=null) {
                    r.add(a);
                    break;
                }
                b = b.getPreviousBuild();
            }
        }

        return r;
    }

    public void run() {
        run(new RunnerImpl());
        getProject().updateTransientActions();
    }

    @Override
    public Fingerprint.RangeSet getDownstreamRelationship(AbstractProject that) {
        Fingerprint.RangeSet rs = super.getDownstreamRelationship(that);
        for(List<MavenBuild> builds : getModuleBuilds().values())
            for (MavenBuild b : builds)
                rs.add(b.getDownstreamRelationship(that));
        return rs;
    }

    /**
     * Called when a module build that corresponds to this module set build
     * has completed.
     */
    /*package*/ void notifyModuleBuild(MavenBuild newBuild) {
        try {
            // update module set build number
            getParent().updateNextBuildNumber();

            // update actions
            Map<MavenModule, List<MavenBuild>> moduleBuilds = getModuleBuilds();

            // actions need to be replaced atomically especially
            // given that two builds might complete simultaneously.
            synchronized(this) {
                boolean modified = false;

                List<Action> actions = getActions();
                Set<Class<? extends AggregatableAction>> individuals = new HashSet<Class<? extends AggregatableAction>>();
                for (Action a : actions) {
                    if(a instanceof MavenAggregatedReport) {
                        MavenAggregatedReport mar = (MavenAggregatedReport) a;
                        mar.update(moduleBuilds,newBuild);
                        individuals.add(mar.getIndividualActionType());
                        modified = true;
                    }
                }

                // see if the new build has any new aggregatable action that we haven't seen.
                for (AggregatableAction aa : newBuild.getActions(AggregatableAction.class)) {
                    if(individuals.add(aa.getClass())) {
                        // new AggregatableAction
                        MavenAggregatedReport mar = aa.createAggregatedAction(this, moduleBuilds);
                        mar.update(moduleBuilds,newBuild);
                        actions.add(mar);
                        modified = true;
                    }
                }

                if(modified) {
                    save();
                    getProject().updateTransientActions();
                }
            }

            // symlink to this module build
            String moduleFsName = newBuild.getProject().getModuleName().toFileSystemName();
            Util.createSymlink(getRootDir(),
                    "../../modules/"+ moduleFsName +"/builds/"+newBuild.getId() /*ugly!*/,
                    moduleFsName, StreamTaskListener.NULL);
        } catch (IOException e) {
            LOGGER.log(Level.WARNING,"Failed to update "+this,e);
        } catch (InterruptedException e) {
            LOGGER.log(Level.WARNING,"Failed to update "+this,e);
        }
    }

    /**
     * The sole job of the {@link MavenModuleSet} build is to update SCM
     * and triggers module builds.
     */
    private class RunnerImpl extends AbstractRunner {
        private Map<ModuleName,MavenBuild.ProxyImpl2> proxies;

        protected Result doRun(final BuildListener listener) throws Exception {
            PrintStream logger = listener.getLogger();
            Result r = null;
            try {
                EnvVars envVars = getEnvironment(listener);
                MavenInstallation mvn = project.getMaven();
                if(mvn==null)
                    throw new AbortException("A Maven installation needs to be available for this project to be built.\n"+
                                             "Either your server has no Maven installations defined, or the requested Maven version does not exist.");
                
                mvn = mvn.forEnvironment(envVars).forNode(Computer.currentComputer().getNode(), listener);

                if(!project.isAggregatorStyleBuild()) {
                    parsePoms(listener, logger, envVars, mvn);
                    // start module builds
                    logger.println("Triggering "+project.getRootModule().getModuleName());
                    project.getRootModule().scheduleBuild(new UpstreamCause((Run<?,?>)MavenModuleSetBuild.this));
                } else {
                    // do builds here
                    try {
                        List<BuildWrapper> wrappers = new ArrayList<BuildWrapper>();
                        for (BuildWrapper w : project.getBuildWrappersList())
                            wrappers.add(w);
                        ParametersAction parameters = getAction(ParametersAction.class);
                        if (parameters != null)
                            parameters.createBuildWrappers(MavenModuleSetBuild.this,wrappers);

                        for( BuildWrapper w : wrappers) {
                            Environment e = w.setUp(MavenModuleSetBuild.this, launcher, listener);
                            if(e==null)
                                return (r = Result.FAILURE);
                            buildEnvironments.add(e);
                            e.buildEnvVars(envVars); // #3502: too late for getEnvironment to do this
                        }

                        if(!preBuild(listener, project.getPublishers()))
                            return Result.FAILURE;

                        parsePoms(listener, logger, envVars, mvn); // #5428 : do pre-build *before* parsing pom
                        SplittableBuildListener slistener = new SplittableBuildListener(listener);
                        proxies = new HashMap<ModuleName, ProxyImpl2>();
                        List<String> changedModules = new ArrayList<String>();

                        for (MavenModule m : project.sortedActiveModules) {
                            MavenBuild mb = m.newBuild();
                            
                            // Check if incrementalBuild is selected and that there are changes -
                            // we act as if incrementalBuild is not set if there are no changes.
                            if (!MavenModuleSetBuild.this.getChangeSet().isEmptySet()
                                && project.isIncrementalBuild()) {
				// If there are changes for this module, add it.
				// Also add it if we've never seen this module before,
				// or if the previous build of this module failed or was unstable.
                                if ((mb.getPreviousBuiltBuild() == null) ||
                                    (!getChangeSetFor(m).isEmpty()) 
                                    || (mb.getPreviousBuiltBuild().getResult().isWorseThan(Result.SUCCESS))) {
                                    changedModules.add(m.getModuleName().toString());
                                }
                            }

                            mb.setWorkspace(getModuleRoot().child(m.getRelativePath()));
                            proxies.put(m.getModuleName(), mb.new ProxyImpl2(MavenModuleSetBuild.this,slistener));
                        }

                        // run the complete build here

                        // figure out the root POM location.
                        // choice of module root ('ws' in this method) is somewhat arbitrary
                        // when multiple CVS/SVN modules are checked out, so also check
                        // the path against the workspace root if that seems like what the user meant (see issue #1293)
                        String rootPOM = project.getRootPOM();
                        FilePath pom = getModuleRoot().child(rootPOM);
                        FilePath parentLoc = getWorkspace().child(rootPOM);
                        if(!pom.exists() && parentLoc.exists())
                            pom = parentLoc;

                        ProcessCache.MavenProcess process = MavenBuild.mavenProcessCache.get(launcher.getChannel(), slistener,
                            new MavenProcessFactory(project,launcher,envVars,pom.getParent()));

                        ArgumentListBuilder margs = new ArgumentListBuilder().add("-B").add("-f", pom.getRemote());
                        if(project.usesPrivateRepository())
                            margs.add("-Dmaven.repo.local="+getWorkspace().child(".repository"));
                        // If incrementalBuild is set, and we're on Maven 2.1 or later, *and* there's at least one module
                        // listed in changedModules, do the Maven incremental build commands - if there are no changed modules,
                        // We're building everything anyway.
                        if (project.isIncrementalBuild() && mvn.isMaven2_1(launcher) && !changedModules.isEmpty()) {
                            margs.add("-amd");
                            margs.add("-pl", Util.join(changedModules, ","));
                        }

                        if (project.getAlternateSettings() != null) {
                            if (IOUtils.isAbsolute(project.getAlternateSettings())) {
                                margs.add("-s").add(project.getAlternateSettings());
                            } else {
                                FilePath mrSettings = getModuleRoot().child(project.getAlternateSettings());
                                FilePath wsSettings = getWorkspace().child(project.getAlternateSettings());
                                if (!wsSettings.exists() && mrSettings.exists())
                                    wsSettings = mrSettings;
                                
                                margs.add("-s").add(wsSettings.getRemote());
                            }
                        }

                        margs.addTokenized(envVars.expand(project.getGoals()));

                        Builder builder = new Builder(slistener, proxies, project.sortedActiveModules, margs.toList(), envVars);
                        MavenProbeAction mpa=null;
                        try {
                            mpa = new MavenProbeAction(project,process.channel);
                            addAction(mpa);
                            r = process.call(builder);
                            return r;
                        } finally {
                            builder.end(launcher);
                            getActions().remove(mpa);
                            process.discard();
                        }
                    } finally {
                        if (r != null) {
                            setResult(r);
                        }
                        // tear down in reverse order
                        boolean failed=false;
                        for( int i=buildEnvironments.size()-1; i>=0; i-- ) {
                            if (!buildEnvironments.get(i).tearDown(MavenModuleSetBuild.this,listener)) {
                                failed=true;
                            }                    
                        }
                        // WARNING The return in the finally clause will trump any return before
                        if (failed) return Result.FAILURE;
                    }
                }
                
                return r;
            } catch (AbortException e) {
                if(e.getMessage()!=null)
                    listener.error(e.getMessage());
                return Result.FAILURE;
            } catch (InterruptedIOException e) {
                e.printStackTrace(listener.error("Aborted Maven execution for InterruptedIOException"));
                return Result.ABORTED;
            } catch (IOException e) {
                e.printStackTrace(listener.error(Messages.MavenModuleSetBuild_FailedToParsePom()));
                return Result.FAILURE;
            } catch (RunnerAbortedException e) {
                return Result.FAILURE;
            } catch (RuntimeException e) {
                // bug in the code.
                e.printStackTrace(listener.error("Processing failed due to a bug in the code. Please report this to users@hudson.dev.java.net"));
                logger.println("project="+project);
                logger.println("project.getModules()="+project.getModules());
                logger.println("project.getRootModule()="+project.getRootModule());
                throw e;
            }
        }

        private void parsePoms(BuildListener listener, PrintStream logger, EnvVars envVars, MavenInstallation mvn) throws IOException, InterruptedException {
            logger.println("Parsing POMs");

            List<PomInfo> poms;
            try {
                poms = getModuleRoot().act(new PomParser(listener, mvn, project));
            } catch (IOException e) {
                if (e.getCause() instanceof AbortException)
                    throw (AbortException) e.getCause();
                throw e;
            } catch (MavenExecutionException e) {
                // Maven failed to parse POM
                e.getCause().printStackTrace(listener.error(Messages.MavenModuleSetBuild_FailedToParsePom()));
                throw new AbortException();
            }

            // update the module list
            Map<ModuleName,MavenModule> modules = project.modules;
            synchronized(modules) {
                Map<ModuleName,MavenModule> old = new HashMap<ModuleName, MavenModule>(modules);
                List<MavenModule> sortedModules = new ArrayList<MavenModule>();

                modules.clear();
                if(debug)
                    logger.println("Root POM is "+poms.get(0).name);
                project.reconfigure(poms.get(0));
                for (PomInfo pom : poms) {
                    MavenModule mm = old.get(pom.name);
                    if(mm!=null) {// found an existing matching module
                        if(debug)
                            logger.println("Reconfiguring "+mm);
                        mm.reconfigure(pom);
                        modules.put(pom.name,mm);
                    } else {// this looks like a new module
                        logger.println(Messages.MavenModuleSetBuild_DiscoveredModule(pom.name,pom.displayName));
                        mm = new MavenModule(project,pom,getNumber());
                        modules.put(mm.getModuleName(),mm);
                    }
                    sortedModules.add(mm);
                    mm.save();
                }
                // at this point the list contains all the live modules
                project.sortedActiveModules = sortedModules;

                // remaining modules are no longer active.
                old.keySet().removeAll(modules.keySet());
                for (MavenModule om : old.values()) {
                    if(debug)
                        logger.println("Disabling "+om);
                    om.makeDisabled(true);
                }
                modules.putAll(old);
            }

            // we might have added new modules
            Hudson.getInstance().rebuildDependencyGraph();

            // module builds must start with this build's number
            for (MavenModule m : modules.values())
                m.updateNextBuildNumber(getNumber());
        }

        protected void post2(BuildListener listener) throws Exception {
            // asynchronous executions from the build might have left some unsaved state,
            // so just to be safe, save them all.
            for (MavenBuild b : getModuleLastBuilds().values())
                b.save();

            // at this point the result is all set, so ignore the return value
            if (!performAllBuildSteps(listener, project.getPublishers(), true))
                setResult(FAILURE);
            if (!performAllBuildSteps(listener, project.getProperties(), true))
                setResult(FAILURE);

            // aggregate all module fingerprints to us,
            // so that dependencies between module builds can be understood as
            // dependencies between module set builds.
            // TODO: we really want to implement this as a publisher,
            // but we don't want to ask for a user configuration, nor should it
            // show up in the persisted record.
            MavenFingerprinter.aggregate(MavenModuleSetBuild.this);
        }

        @Override
        public void cleanUp(BuildListener listener) throws Exception {
<<<<<<< HEAD
            if(project.isAggregatorStyleBuild()) {
                // schedule downstream builds. for non aggregator style builds,
                // this is done by each module
                scheduleDownstreamBuilds(listener);
            }

            MavenMailer mailer = project.getReporters().get(MavenMailer.class);
            if (mailer != null) {
                new MailSender(mailer.recipients,
                        mailer.dontNotifyEveryUnstableBuild,
                        mailer.sendToIndividuals).execute(MavenModuleSetBuild.this, listener);
            }

            // too late to set the build result at this point. so ignore failures.
            performAllBuildSteps(listener, project.getPublishers(), false);
            performAllBuildSteps(listener, project.getProperties(), false);
            buildEnvironments = null;
=======
            MavenMailer mailer = project.getReporters().get(MavenMailer.class);
            if (mailer != null) {
                new MailSender(mailer.recipients,
                        mailer.dontNotifyEveryUnstableBuild,
                        mailer.sendToIndividuals).execute(MavenModuleSetBuild.this, listener);
            }

            // too late to set the build result at this point. so ignore failures.
            performAllBuildSteps(listener, project.getPublishers(), false);
            performAllBuildSteps(listener, project.getProperties(), false);
            super.cleanUp(listener);
>>>>>>> f52fffc8
        }

    }

    /**
     * Runs Maven and builds the project.
     *
     * This is only used for
     * {@link MavenModuleSet#isAggregatorStyleBuild() the aggregator style build}.
     */
    private static final class Builder extends MavenBuilder {
        private final Map<ModuleName,MavenBuildProxy2> proxies;
        private final Map<ModuleName,List<MavenReporter>> reporters = new HashMap<ModuleName,List<MavenReporter>>();
        private final Map<ModuleName,List<ExecutedMojo>> executedMojos = new HashMap<ModuleName,List<ExecutedMojo>>();
        private long mojoStartTime;

        private MavenBuildProxy2 lastProxy;

        /**
         * Kept so that we can finalize them in the end method.
         */
        private final transient Map<ModuleName,ProxyImpl2> sourceProxies;

        public Builder(BuildListener listener,Map<ModuleName,ProxyImpl2> proxies, Collection<MavenModule> modules, List<String> goals, Map<String,String> systemProps) {
            super(listener,goals,systemProps);
            this.sourceProxies = proxies;
            this.proxies = new HashMap<ModuleName, MavenBuildProxy2>(proxies);
            for (Entry<ModuleName,MavenBuildProxy2> e : this.proxies.entrySet())
                e.setValue(new FilterImpl(e.getValue()));

            for (MavenModule m : modules)
                reporters.put(m.getModuleName(),m.createReporters());
        }

        private class FilterImpl extends MavenBuildProxy2.Filter<MavenBuildProxy2> implements Serializable {
            public FilterImpl(MavenBuildProxy2 core) {
                super(core);
            }

            @Override
            public void executeAsync(final BuildCallable<?,?> program) throws IOException {
                futures.add(Channel.current().callAsync(new AsyncInvoker(core,program)));
            }

            private static final long serialVersionUID = 1L;
        }

        /**
         * Invoked after the maven has finished running, and in the master, not in the maven process.
         */
        void end(Launcher launcher) throws IOException, InterruptedException {
            for (Map.Entry<ModuleName,ProxyImpl2> e : sourceProxies.entrySet()) {
                ProxyImpl2 p = e.getValue();
                for (MavenReporter r : reporters.get(e.getKey())) {
                    // we'd love to do this when the module build ends, but doing so requires
                    // we know how many task segments are in the current build.
                    r.end(p.owner(),launcher,listener);
                    p.appendLastLog();
                }
                p.close();
            }
        }

        @Override
        public Result call() throws IOException {
            try {
                return super.call();
            } finally {
                if(lastProxy!=null)
                    lastProxy.appendLastLog();
            }
        }

        @Override
        void preBuild(MavenSession session, ReactorManager rm, EventDispatcher dispatcher) throws BuildFailureException, LifecycleExecutionException, IOException, InterruptedException {
            // set all modules which are not actually being build (in incremental builds) to NOT_BUILD
            
            @SuppressWarnings("unchecked")
            List<MavenProject> projects = rm.getSortedProjects();
            Set<ModuleName> buildingProjects = new HashSet<ModuleName>();
            for (MavenProject p : projects) {
                buildingProjects.add(new ModuleName(p));
            }
            
            for (Entry<ModuleName,MavenBuildProxy2> e : this.proxies.entrySet()) {
                if (! buildingProjects.contains(e.getKey())) {
                    MavenBuildProxy2 proxy = e.getValue();
                    proxy.start();
                    proxy.setResult(Result.NOT_BUILT);
                    proxy.end();
                }
            }
        }

        void postBuild(MavenSession session, ReactorManager rm, EventDispatcher dispatcher) throws BuildFailureException, LifecycleExecutionException, IOException, InterruptedException {
            // TODO
        }

        void preModule(MavenProject project) throws InterruptedException, IOException, hudson.maven.agent.AbortException {
            ModuleName name = new ModuleName(project);
            MavenBuildProxy2 proxy = proxies.get(name);
            listener.getLogger().flush();   // make sure the data until here are all written
            proxy.start();
            for (MavenReporter r : reporters.get(name))
                if(!r.preBuild(proxy,project,listener))
                    throw new hudson.maven.agent.AbortException(r+" failed");
        }

        void postModule(MavenProject project) throws InterruptedException, IOException, hudson.maven.agent.AbortException {
            ModuleName name = new ModuleName(project);
            MavenBuildProxy2 proxy = proxies.get(name);
            List<MavenReporter> rs = reporters.get(name);
            if(rs==null) { // probe for issue #906
                throw new AssertionError("reporters.get("+name+")==null. reporters="+reporters+" proxies="+proxies);
            }
            for (MavenReporter r : rs)
                if(!r.postBuild(proxy,project,listener))
                    throw new hudson.maven.agent.AbortException(r+" failed");
            proxy.setExecutedMojos(executedMojos.get(name));
            listener.getLogger().flush();   // make sure the data until here are all written
            proxy.end();
            lastProxy = proxy;
        }

        void preExecute(MavenProject project, MojoInfo mojoInfo) throws IOException, InterruptedException, hudson.maven.agent.AbortException {
            ModuleName name = new ModuleName(project);
            MavenBuildProxy proxy = proxies.get(name);
            for (MavenReporter r : reporters.get(name))
                if(!r.preExecute(proxy,project,mojoInfo,listener))
                    throw new hudson.maven.agent.AbortException(r+" failed");

            mojoStartTime = System.currentTimeMillis();
        }

        void postExecute(MavenProject project, MojoInfo mojoInfo, Exception exception) throws IOException, InterruptedException, hudson.maven.agent.AbortException {
            ModuleName name = new ModuleName(project);

            List<ExecutedMojo> mojoList = executedMojos.get(name);
            if(mojoList==null)
                executedMojos.put(name,mojoList=new ArrayList<ExecutedMojo>());
            mojoList.add(new ExecutedMojo(mojoInfo,System.currentTimeMillis()-mojoStartTime));

            MavenBuildProxy2 proxy = proxies.get(name);
            for (MavenReporter r : reporters.get(name))
                if(!r.postExecute(proxy,project,mojoInfo,listener,exception))
                    throw new hudson.maven.agent.AbortException(r+" failed");
            if(exception!=null)
                proxy.setResult(Result.FAILURE);
        }

        void onReportGenerated(MavenProject project, MavenReportInfo report) throws IOException, InterruptedException, hudson.maven.agent.AbortException {
            ModuleName name = new ModuleName(project);
            MavenBuildProxy proxy = proxies.get(name);
            for (MavenReporter r : reporters.get(name))
                if(!r.reportGenerated(proxy,project,report,listener))
                    throw new hudson.maven.agent.AbortException(r+" failed");
        }

        private static final long serialVersionUID = 1L;
    }

    /**
     * Used to tunnel exception from Maven through remoting.
     */
    private static final class MavenExecutionException extends RuntimeException {
        private MavenExecutionException(Exception cause) {
            super(cause);
        }

        @Override
        public Exception getCause() {
            return (Exception)super.getCause();
        }

        private static final long serialVersionUID = 1L;
    }

    /**
     * Executed on the slave to parse POM and extract information into {@link PomInfo},
     * which will be then brought back to the master.
     */
    private static final class PomParser implements FileCallable<List<PomInfo>> {
        private final BuildListener listener;
        private final String rootPOM;
        /**
         * Capture the value of the static field so that the debug flag
         * takes an effect even when {@link PomParser} runs in a slave.
         */
        private final boolean verbose = debug;
        private final MavenInstallation mavenHome;
        private final String profiles;
        private final Properties properties;
        private final String privateRepository;
        private final String alternateSettings;
        private final boolean nonRecursive;
        // We're called against the module root, not the workspace, which can cause a lot of confusion.
        private final String workspaceProper;
        
        public PomParser(BuildListener listener, MavenInstallation mavenHome, MavenModuleSet project) {
            // project cannot be shipped to the remote JVM, so all the relevant properties need to be captured now.
            this.listener = listener;
            this.mavenHome = mavenHome;
            this.rootPOM = project.getRootPOM();
            this.profiles = project.getProfiles();
            this.properties = project.getMavenProperties();
            this.nonRecursive = project.isNonRecursive();
            this.workspaceProper = project.getLastBuild().getWorkspace().getRemote();
            if (project.usesPrivateRepository()) {
                this.privateRepository = project.getLastBuild().getWorkspace().child(".repository").getRemote();
            } else {
                this.privateRepository = null;
            }
            this.alternateSettings = project.getAlternateSettings();
        }

        /**
         * Computes the path of {@link #rootPOM}.
         *
         * Returns "abc" if rootPOM="abc/pom.xml"
         * If rootPOM="pom.xml", this method returns "".
         */
        private String getRootPath() {
            int idx = Math.max(rootPOM.lastIndexOf('/'), rootPOM.lastIndexOf('\\'));
            if(idx==-1) return "";
            return rootPOM.substring(0,idx);
        }

        public List<PomInfo> invoke(File ws, VirtualChannel channel) throws IOException {
            File pom;

            PrintStream logger = listener.getLogger();

            if (IOUtils.isAbsolute(rootPOM)) {
                pom = new File(rootPOM);
            } else {
                // choice of module root ('ws' in this method) is somewhat arbitrary
                // when multiple CVS/SVN modules are checked out, so also check
                // the path against the workspace root if that seems like what the user meant (see issue #1293)
                pom = new File(ws, rootPOM);
                File parentLoc = new File(ws.getParentFile(),rootPOM);
                if(!pom.exists() && parentLoc.exists())
                    pom = parentLoc;
            }

            if(!pom.exists())
                throw new AbortException(Messages.MavenModuleSetBuild_NoSuchPOMFile(pom));

            if(verbose)
                logger.println("Parsing "
			       + (nonRecursive ? "non-recursively " : "recursively ")
			       + pom);
	    
            File settingsLoc;

            if (alternateSettings == null) {
                settingsLoc = null;
            } else if (IOUtils.isAbsolute(alternateSettings)) {
                settingsLoc = new File(alternateSettings);
            } else {
                // Check for settings.xml first in the workspace proper, and then in the current directory,
                // which is getModuleRoot().
                // This is backwards from the order the root POM logic uses, but it's to be consistent with the Maven execution logic.
                settingsLoc = new File(workspaceProper, alternateSettings);
                File mrSettingsLoc = new File(workspaceProper, alternateSettings);
                if (!settingsLoc.exists() && mrSettingsLoc.exists())
                    settingsLoc = mrSettingsLoc;
            }

            if ((settingsLoc != null) && (!settingsLoc.exists())) {
                throw new AbortException(Messages.MavenModuleSetBuild_NoSuchAlternateSettings(settingsLoc.getAbsolutePath()));
            }

            try {
                MavenEmbedder embedder = MavenUtil.
                        createEmbedder(listener, mavenHome.getHomeDir(), profiles,
                                       properties, privateRepository, settingsLoc);
                MavenProject mp = embedder.readProject(pom);
                Map<MavenProject,String> relPath = new HashMap<MavenProject,String>();
                MavenUtil.resolveModules(embedder,mp,getRootPath(),relPath,listener,nonRecursive);

                if(verbose) {
                    for (Entry<MavenProject, String> e : relPath.entrySet())
                        logger.printf("Discovered %s at %s\n",e.getKey().getId(),e.getValue());
                }

                List<PomInfo> infos = new ArrayList<PomInfo>();
                toPomInfo(mp,null,relPath,infos);

                for (PomInfo pi : infos)
                    pi.cutCycle();

                embedder.stop();
                return infos;
            } catch (MavenEmbedderException e) {
                throw new MavenExecutionException(e);
            } catch (ProjectBuildingException e) {
                throw new MavenExecutionException(e);
            }
        }

        private void toPomInfo(MavenProject mp, PomInfo parent, Map<MavenProject,String> relPath, List<PomInfo> infos) {
            PomInfo pi = new PomInfo(mp, parent, relPath.get(mp));
            infos.add(pi);
            for (MavenProject child : (List<MavenProject>)mp.getCollectedProjects())
                toPomInfo(child,pi,relPath,infos);
        }

        private static final long serialVersionUID = 1L;
    }

    private static final Logger LOGGER = Logger.getLogger(MavenModuleSetBuild.class.getName());

    /**
     * Extra verbose debug switch.
     */
    public static boolean debug = false;
    
    @Override
    public MavenModuleSet getParent() {// don't know why, but javac wants this
        return super.getParent();
    }
}<|MERGE_RESOLUTION|>--- conflicted
+++ resolved
@@ -267,7 +267,6 @@
         
         return Math.round((double)overhead / moduleSetBuilds.size());
     }
-<<<<<<< HEAD
 
     @Override
     public synchronized void delete() throws IOException {
@@ -279,19 +278,6 @@
     }
 
     @Override
-=======
-
-    @Override
-    public synchronized void delete() throws IOException {
-        super.delete();
-        // Delete all contained module builds too
-        for (List<MavenBuild> list : getModuleBuilds().values())
-            for (MavenBuild build : list)
-                build.delete();
-    }
-
-    @Override
->>>>>>> f52fffc8
     public Object getDynamic(String token, StaplerRequest req, StaplerResponse rsp) {
         // map corresponding module build under this object
         if(token.indexOf('$')>0) {
@@ -678,13 +664,6 @@
 
         @Override
         public void cleanUp(BuildListener listener) throws Exception {
-<<<<<<< HEAD
-            if(project.isAggregatorStyleBuild()) {
-                // schedule downstream builds. for non aggregator style builds,
-                // this is done by each module
-                scheduleDownstreamBuilds(listener);
-            }
-
             MavenMailer mailer = project.getReporters().get(MavenMailer.class);
             if (mailer != null) {
                 new MailSender(mailer.recipients,
@@ -695,20 +674,7 @@
             // too late to set the build result at this point. so ignore failures.
             performAllBuildSteps(listener, project.getPublishers(), false);
             performAllBuildSteps(listener, project.getProperties(), false);
-            buildEnvironments = null;
-=======
-            MavenMailer mailer = project.getReporters().get(MavenMailer.class);
-            if (mailer != null) {
-                new MailSender(mailer.recipients,
-                        mailer.dontNotifyEveryUnstableBuild,
-                        mailer.sendToIndividuals).execute(MavenModuleSetBuild.this, listener);
-            }
-
-            // too late to set the build result at this point. so ignore failures.
-            performAllBuildSteps(listener, project.getPublishers(), false);
-            performAllBuildSteps(listener, project.getProperties(), false);
             super.cleanUp(listener);
->>>>>>> f52fffc8
         }
 
     }
