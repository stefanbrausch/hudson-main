--- conflicted
+++ resolved
@@ -32,10 +32,7 @@
 import java.io.FileInputStream;
 import java.io.FileOutputStream;
 import java.io.IOException;
-<<<<<<< HEAD
-=======
 import java.io.InputStreamReader;
->>>>>>> f52fffc8
 import java.io.OutputStreamWriter;
 import java.io.Writer;
 import java.net.HttpRetryException;
@@ -166,12 +163,9 @@
                     // start a remote connection
                     HttpURLConnection con = open(new URL(location));
                     if (auth != null) con.setRequestProperty("Authorization", auth);
-<<<<<<< HEAD
-=======
                     if (crumbField != null && crumbValue != null) {
                         con.setRequestProperty(crumbField, crumbValue);
                     }
->>>>>>> f52fffc8
                     con.setDoOutput(true);
                     // this tells HttpURLConnection not to buffer the whole thing
                     con.setFixedLengthStreamingMode((int)tmpFile.length());
